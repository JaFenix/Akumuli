--- conflicted
+++ resolved
@@ -129,10 +129,7 @@
         storage_-> _update_rescue_points(sample.paramid, std::move(rpoints));
         break;
     case NBTreeAppendResult::FAIL_BAD_ID:
-<<<<<<< HEAD
-=======
         Logger::msg(AKU_LOG_ERROR, "Invalid session cache, id = " + std::to_string(sample.paramid));
->>>>>>> db3f5933
         return AKU_ENOT_FOUND;
     case NBTreeAppendResult::FAIL_LATE_WRITE:
         return AKU_ELATE_WRITE;
