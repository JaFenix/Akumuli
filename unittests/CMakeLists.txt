######################
#     Test suite     #
######################

include_directories(../akumulid)
include_directories(../libakumuli)

# Streams
add_executable(
    test_streams
    test_stream.cpp
    ../akumulid/stream.cpp 
    ../akumulid/stream.h
)
target_link_libraries(test_streams
    ${Boost_LIBRARIES}
    pthread
)
add_test(streams test_streams)


# RESP
add_executable(
    test_respstream
    test_respstream.cpp
    ../akumulid/stream.cpp 
    ../akumulid/stream.h
    ../akumulid/resp.cpp 
    ../akumulid/resp.h
)
target_link_libraries(test_respstream
    ${Boost_LIBRARIES}
    pthread
)
add_test(respstream test_respstream)


# Protocol parser
add_executable(
    test_protocolparser
    test_protocolparser.cpp
    ../akumulid/protocolparser.cpp 
    ../akumulid/protocolparser.h
    ../akumulid/logger.cpp 
    ../akumulid/logger.h
    ../akumulid/stream.cpp 
    ../akumulid/stream.h
    ../akumulid/resp.cpp 
    ../akumulid/resp.h
)
target_link_libraries(
    test_protocolparser
    akumuli
    sqlite3
    ${Boost_LIBRARIES}
    "${LOG4CXX_LIBRARIES}"
    pthread
)
add_test(protocol-parser test_protocolparser)


# TCPServer test
add_executable(
    test_tcp_server
    test_tcp_server.cpp
    ../akumulid/ingestion_pipeline.cpp
    ../akumulid/tcp_server.cpp
    ../akumulid/signal_handler.cpp
    ../akumulid/resp.cpp
    ../akumulid/stream.cpp
    ../akumulid/protocolparser.cpp
    ../akumulid/logger.cpp
)
target_link_libraries(test_tcp_server
    akumuli
    "${JEMALLOC_LIBRARY}"
    "${SQLITE3_LIBRARY}"
    "${LOG4CXX_LIBRARIES}"
    "${APR_LIBRARY}"
    "${APRUTIL_LIBRARY}"
    ${Boost_LIBRARIES}
    pthread
)
add_test(tcp-server test_tcp_server)

# QueryCursor

# Pipeline test
add_executable(
    test_querycursor
    test_querycursor.cpp
    ../akumulid/query_results_pooler.cpp
    ../akumulid/ingestion_pipeline.cpp
    ../akumulid/logger.cpp
)
target_link_libraries(
    test_querycursor
    akumuli
    "${JEMALLOC_LIBRARY}"
    "${SQLITE3_LIBRARY}"
    "${LOG4CXX_LIBRARIES}"
    "${APR_LIBRARY}"
    "${APRUTIL_LIBRARY}"
    ${Boost_LIBRARIES}
    pthread
)
add_test(querycursor test_querycursor)


##########################################
#                                        #
#           libakumuli tests             #
#                                        #
##########################################

# Cursor tests
add_executable(
    test_cursor
    test_cursor.cpp
    ../libakumuli/cursor.cpp
    ../libakumuli/util.cpp
    ../libakumuli/log_iface.cpp
    ../libakumuli/status_util.cpp
    ../libakumuli/storage_engine/compression.cpp
)

target_link_libraries(
    test_cursor
    "${SQLITE3_LIBRARY}"
    "${APRUTIL_LIBRARY}"
    "${APR_LIBRARY}"
    ${Boost_LIBRARIES}
    pthread
)

add_test(cursor test_cursor)

# Mmap test
add_executable(
    test_util
    test_util.cpp
    ../libakumuli/util.cpp
    ../libakumuli/crc32c.cpp
    ../libakumuli/log_iface.cpp
)

target_link_libraries(
    test_util
    "${SQLITE3_LIBRARY}"
    "${APRUTIL_LIBRARY}"
    "${APR_LIBRARY}"
    ${Boost_LIBRARIES}
    pthread
)

add_test(util test_util)

# Compression test
add_executable(
    test_compression
    test_compression.cpp
    ../libakumuli/storage_engine/compression.cpp
    ../libakumuli/storage_engine/volume.cpp
    ../libakumuli/util.cpp
    ../libakumuli/log_iface.cpp
)

target_link_libraries(
    test_compression
    "${APRUTIL_LIBRARY}"
    "${APR_LIBRARY}"
    ${Boost_LIBRARIES}
    pthread
)

add_test(compression test_compression)

# Storage test
add_executable(
    test_storage
    test_storage.cpp
    ../libakumuli/storage2.cpp
    ../libakumuli/metadatastorage.cpp
    ../libakumuli/util.cpp
    ../libakumuli/datetime.cpp
    ../libakumuli/log_iface.cpp
    ../libakumuli/index/seriesparser.cpp
    ../libakumuli/index/stringpool.cpp
    ../libakumuli/index/invertedindex.cpp
    ../libakumuli/crc32c.cpp
    ../libakumuli/status_util.cpp
    ../libakumuli/storage_engine/blockstore.cpp
    ../libakumuli/storage_engine/volume.cpp
    ../libakumuli/storage_engine/nbtree.cpp
    ../libakumuli/storage_engine/ref_store.cpp
    ../libakumuli/storage_engine/compression.cpp
    ../libakumuli/storage_engine/operators/operator.cpp
    ../libakumuli/storage_engine/operators/aggregate.cpp
    ../libakumuli/storage_engine/operators/scan.cpp
    ../libakumuli/storage_engine/operators/join.cpp
    ../libakumuli/storage_engine/operators/merge.cpp
    ../libakumuli/storage_engine/column_store.cpp
    ../libakumuli/query_processing/queryparser.cpp
    ../libakumuli/query_processing/queryplan.cpp
    # query processor
    ../libakumuli/queryprocessor.cpp
    ../libakumuli/queryprocessor_framework.cpp
    ../libakumuli/saxencoder.cpp
    #../libakumuli/anomalydetector.cpp
    #../libakumuli/hashfnfamily.cpp
    #../libakumuli/query_processing/anomaly.cpp
    ../libakumuli/query_processing/sax.cpp
    ../libakumuli/query_processing/rate.cpp
    ../libakumuli/query_processing/sliding_window.cpp
    #../libakumuli/query_processing/filterbyid.cpp
    ../libakumuli/query_processing/limiter.cpp

)

target_link_libraries(
    test_storage
    sqlite3
    "${SQLITE3_LIBRARY}"
    "${APRUTIL_LIBRARY}"
    "${APR_LIBRARY}"
    ${Boost_LIBRARIES}
    pthread
)

add_test(storage test_storage)

# Series parser tests
add_executable(
    test_seriesparser
    test_parser.cpp
    ../libakumuli/index/seriesparser.cpp
    ../libakumuli/index/stringpool.cpp
    ../libakumuli/index/invertedindex.cpp
    ../libakumuli/util.cpp
    ../libakumuli/log_iface.cpp
    ../libakumuli/status_util.cpp
    ../libakumuli/datetime.cpp
)

target_link_libraries(
    test_seriesparser
    pthread
    ${Boost_LIBRARIES}
    "${APR_LIBRARY}"
)

add_test(seriesparser test_seriesparser)

# Datetime test
add_executable(
    test_datetime
    test_datetime.cpp
    ../libakumuli/datetime.cpp
)

target_link_libraries(
    test_datetime
    ${Boost_LIBRARIES}
    pthread
)

add_test(datetime test_datetime)

# Sax test
add_executable(
    test_sax
    test_sax.cpp
    ../libakumuli/saxencoder.cpp
)

target_link_libraries(
    test_sax
    ${Boost_LIBRARIES}
    pthread
)

add_test(SAX test_sax)


# Blockstore test
add_executable(
    test_blockstore
    test_blockstore.cpp
    ../libakumuli/storage_engine/blockstore.cpp
    ../libakumuli/storage_engine/volume.cpp
    ../libakumuli/util.cpp
    ../libakumuli/crc32c.cpp
    ../libakumuli/log_iface.cpp
    ../libakumuli/status_util.cpp
)

target_link_libraries(
    test_blockstore
    "${APRUTIL_LIBRARY}"
    "${APR_LIBRARY}"
    ${Boost_LIBRARIES}
    pthread
)

add_test(blockstore test_blockstore)

# NB+tree test
add_executable(
    test_nbtree
    test_nbtree.cpp
    ../libakumuli/storage_engine/blockstore.cpp
    ../libakumuli/storage_engine/volume.cpp
    ../libakumuli/storage_engine/nbtree.cpp
    ../libakumuli/storage_engine/ref_store.cpp
    ../libakumuli/storage_engine/compression.cpp
    ../libakumuli/storage_engine/operators/operator.cpp
    ../libakumuli/storage_engine/operators/aggregate.cpp
    ../libakumuli/storage_engine/operators/scan.cpp
    ../libakumuli/storage_engine/operators/join.cpp
    ../libakumuli/storage_engine/operators/merge.cpp
    ../libakumuli/util.cpp
    ../libakumuli/status_util.cpp
    ../libakumuli/log_iface.cpp
    ../libakumuli/crc32c.cpp
)

target_compile_definitions(test_nbtree PRIVATE AKU_UNIT_TEST_CONTEXT=1)

target_link_libraries(
    test_nbtree
    "${APRUTIL_LIBRARY}"
    "${APR_LIBRARY}"
    ${Boost_LIBRARIES}
    "${SQLITE3_LIBRARY}"
    pthread
)

add_test(nbtree test_nbtree)

# Column-store test
add_executable(
    test_column_store
    test_column_store.cpp
    ../libakumuli/storage_engine/blockstore.cpp
    ../libakumuli/storage_engine/volume.cpp
    ../libakumuli/storage_engine/nbtree.cpp
    ../libakumuli/storage_engine/ref_store.cpp
    ../libakumuli/storage_engine/compression.cpp
    ../libakumuli/storage_engine/operators/operator.cpp
    ../libakumuli/storage_engine/operators/aggregate.cpp
    ../libakumuli/storage_engine/operators/scan.cpp
    ../libakumuli/storage_engine/operators/join.cpp
    ../libakumuli/storage_engine/operators/merge.cpp
    ../libakumuli/storage_engine/column_store.cpp
    ../libakumuli/query_processing/queryplan.cpp
    ../libakumuli/util.cpp
    ../libakumuli/status_util.cpp
    ../libakumuli/log_iface.cpp
    ../libakumuli/crc32c.cpp
    ../libakumuli/index/seriesparser.cpp
    ../libakumuli/index/stringpool.cpp
    ../libakumuli/index/invertedindex.cpp
    ../libakumuli/metadatastorage.cpp
)

target_compile_definitions(test_column_store PRIVATE AKU_UNIT_TEST_CONTEXT=1)

target_link_libraries(
    test_column_store
    sqlite3
    "${APRUTIL_LIBRARY}"
    "${APR_LIBRARY}"
    ${Boost_LIBRARIES}
    pthread
)

add_test(column_store test_column_store)

<<<<<<< HEAD
# Test input log
add_executable(
    test_input_log
    test_input_log.cpp
    ../libakumuli/storage_engine/input_log.cpp
    ../libakumuli/util.cpp
    ../libakumuli/status_util.cpp
    ../libakumuli/log_iface.cpp
    ../libakumuli/crc32c.cpp
)

target_compile_definitions(test_input_log PRIVATE AKU_UNIT_TEST_CONTEXT=1)

target_link_libraries(
    test_input_log
    "${APR_LIBRARY}"
    ${Boost_LIBRARIES}
    boundled_roaring
    boundled_lz4
    pthread
)

add_test(input_log test_input_log)
=======
# Ref-store test
add_executable(
    test_ref_store
    test_ref_store.cpp
    ../libakumuli/storage_engine/compression.cpp
    ../libakumuli/storage_engine/ref_store.cpp
    ../libakumuli/util.cpp
    ../libakumuli/status_util.cpp
    ../libakumuli/log_iface.cpp
)

target_link_libraries(
    test_ref_store
    "${APRUTIL_LIBRARY}"
    "${APR_LIBRARY}"
    ${Boost_LIBRARIES}
    pthread
)

add_test(ref_store test_ref_store)
>>>>>>> 003209c6
<|MERGE_RESOLUTION|>--- conflicted
+++ resolved
@@ -376,7 +376,27 @@
 
 add_test(column_store test_column_store)
 
-<<<<<<< HEAD
+# Ref-store test
+add_executable(
+    test_ref_store
+    test_ref_store.cpp
+    ../libakumuli/storage_engine/compression.cpp
+    ../libakumuli/storage_engine/ref_store.cpp
+    ../libakumuli/util.cpp
+    ../libakumuli/status_util.cpp
+    ../libakumuli/log_iface.cpp
+)
+
+target_link_libraries(
+    test_ref_store
+    "${APRUTIL_LIBRARY}"
+    "${APR_LIBRARY}"
+    ${Boost_LIBRARIES}
+    pthread
+)
+
+add_test(ref_store test_ref_store)
+
 # Test input log
 add_executable(
     test_input_log
@@ -400,25 +420,3 @@
 )
 
 add_test(input_log test_input_log)
-=======
-# Ref-store test
-add_executable(
-    test_ref_store
-    test_ref_store.cpp
-    ../libakumuli/storage_engine/compression.cpp
-    ../libakumuli/storage_engine/ref_store.cpp
-    ../libakumuli/util.cpp
-    ../libakumuli/status_util.cpp
-    ../libakumuli/log_iface.cpp
-)
-
-target_link_libraries(
-    test_ref_store
-    "${APRUTIL_LIBRARY}"
-    "${APR_LIBRARY}"
-    ${Boost_LIBRARIES}
-    pthread
-)
-
-add_test(ref_store test_ref_store)
->>>>>>> 003209c6
