/**
 * Copyright (c) 2016 Eugene Lazin <4lazin@gmail.com>
 *
 * Licensed under the Apache License, Version 2.0 (the "License");
 * you may not use this file except in compliance with the License.
 * You may obtain a copy of the License at
 *
 *     http://www.apache.org/licenses/LICENSE-2.0
 *
 * Unless required by applicable law or agreed to in writing, software
 * distributed under the License is distributed on an "AS IS" BASIS,
 * WITHOUT WARRANTIES OR CONDITIONS OF ANY KIND, either express or implied.
 * See the License for the specific language governing permissions and
 * limitations under the License.
 *
 */

#pragma once
#include "volumeregistry.h"
#include "volume.h"
#include <random>
#include <mutex>
#include <map>
#include <string>

namespace Akumuli {
namespace StorageEngine {


class Block;

struct BlockCache {
    typedef std::shared_ptr<Block> PBlock;
    std::vector<PBlock> block_cache_;
    const u32 bits_;
    // RNG
    std::random_device dev_;
    std::mt19937 gen_;
    std::uniform_int_distribution<u32> dist_;

    /** Check status of the cache cell.
      * Return 0 if there is no such addr in the cache and slot is free.
      * Return 1 if addr is not present in the cache but slot is occupied by the other block.
      * Return 2 if addr is already present in the cache.
      */
    int probe(LogicAddr addr);

    BlockCache(u32 Nbits);

    void insert(PBlock block);

    PBlock loockup(LogicAddr addr);
};


struct BlockStoreStats {
    size_t block_size;
    size_t capacity;
    size_t nblocks;
};

typedef std::map<std::string, BlockStoreStats> PerVolumeStats;

/** Blockstore. Contains collection of volumes.
 * Translates logic adresses into physical ones.
 */

struct BlockStore {

    virtual ~BlockStore() = default;

    /** Read block from blockstore
      */
    virtual std::tuple<aku_Status, std::shared_ptr<Block>> read_block(LogicAddr addr) = 0;

    virtual std::tuple<aku_Status, std::shared_ptr<IOVecBlock>> read_iovec_block(LogicAddr addr) = 0;

    /** Add block to blockstore.
      * @param data Pointer to buffer.
      * @return Status and block's logic address.
      */
    virtual std::tuple<aku_Status, LogicAddr> append_block(std::shared_ptr<Block> data) = 0;

    virtual std::tuple<aku_Status, LogicAddr> append_block(std::shared_ptr<IOVecBlock> data) = 0;

    //! Flush all pending changes.
    virtual void flush() = 0;

    //! Check if addr exists in block-store
    virtual bool exists(LogicAddr addr) const = 0;

    //! Compute checksum of the input data.
    virtual u32 checksum(u8 const* begin, size_t size) const = 0;

    //! Compute checksum of the iovec block
    virtual u32 checksum(const IOVecBlock& block, size_t offset, size_t size) const = 0;

    virtual BlockStoreStats get_stats() const = 0;

    virtual PerVolumeStats get_volume_stats() const = 0;
};

class FileStorage : public BlockStore {
protected:
    //! Metadata volume.
    std::unique_ptr<MetaVolume> meta_;
    //! Array of volumes.
    std::vector<std::unique_ptr<Volume>> volumes_;
    //! "Dirty" flags.
    std::vector<int> dirty_;
    //! Current volume.
    u32 current_volume_;
    //! Current generation.
    u32 current_gen_;
    //! Size of the blockstore in blocks.
    size_t total_size_;
    //! Used to protect all internal state
    mutable std::mutex lock_;
    //! Volume names (for nice statistics)
    std::vector<std::string> volume_names_;

    //! Secret c-tor.
    FileStorage(std::shared_ptr<VolumeRegistry> meta);

    virtual void adjust_current_volume() = 0;
    void handle_volume_transition();

public:
    static void create(std::vector<std::tuple<u32, std::string>> vols);

    /** Add block to blockstore.
     * @param data Pointer to buffer.
     * @return Status and block's logic address.
     */
    virtual std::tuple<aku_Status, LogicAddr> append_block(std::shared_ptr<Block> data);

    virtual std::tuple<aku_Status, LogicAddr> append_block(std::shared_ptr<IOVecBlock> data);

    virtual void flush();

    virtual u32 checksum(u8 const* data, size_t size) const;

    virtual u32 checksum(const IOVecBlock& block, size_t offset, size_t size) const;

    virtual BlockStoreStats get_stats() const;

    virtual PerVolumeStats get_volume_stats() const;
};

class FixedSizeFileStorage : public FileStorage,
                             public std::enable_shared_from_this<FixedSizeFileStorage> {
    //! Secret c-tor.
    FixedSizeFileStorage(std::shared_ptr<VolumeRegistry> meta);

protected:
    virtual void adjust_current_volume();

public:
    /** Create BlockStore instance (can be created only on heap).
      */
    static std::shared_ptr<FixedSizeFileStorage> open(std::shared_ptr<VolumeRegistry> meta);

    virtual bool exists(LogicAddr addr) const;

    /** Read block from blockstore
      */
    virtual std::tuple<aku_Status, std::shared_ptr<Block>> read_block(LogicAddr addr);
    virtual std::tuple<aku_Status, std::shared_ptr<IOVecBlock>> read_iovec_block(LogicAddr addr);
};

class ExpandableFileStorage : public FileStorage,
                              public std::enable_shared_from_this<ExpandableFileStorage> {
    std::string db_name_;

    //! Secret c-tor.
    ExpandableFileStorage(std::shared_ptr<VolumeRegistry> meta);

    std::unique_ptr<Volume> create_new_volume(u32 id);
protected:
    virtual void adjust_current_volume();

public:
    /**
     * Create BlockStore instance (can be created only on heap).
     * @param db_name is a logical database name
     * @param metapath is a place where the meta-page is located
     * @param volpaths is a list of volume paths
     * @param on_volume_advance is function object that gets called when new volume is created
     */
    static std::shared_ptr<ExpandableFileStorage> open(std::shared_ptr<VolumeRegistry> meta);

    virtual bool exists(LogicAddr addr) const;

    /** Read block from blockstore
     */
    virtual std::tuple<aku_Status, std::shared_ptr<Block>> read_block(LogicAddr addr);
    virtual std::tuple<aku_Status, std::shared_ptr<IOVecBlock>> read_iovec_block(LogicAddr addr);
};


//! Memory resident blockstore for tests (and machines with infinite RAM)
struct MemStore : BlockStore, std::enable_shared_from_this<MemStore> {
    std::vector<u8> buffer_;
    std::function<void(LogicAddr)> append_callback_;
    std::function<void(LogicAddr)> read_callback_;
    u32 write_pos_;
    u32 removed_pos_;
    u32 pad_;
    mutable std::mutex lock_;

    MemStore();

    MemStore(std::function<void(LogicAddr)> append_cb);
    MemStore(std::function<void(LogicAddr)> append_cb,
             std::function<void(LogicAddr)> read_cb);

    virtual std::tuple<aku_Status, std::shared_ptr<Block> > read_block(LogicAddr addr);
    virtual std::tuple<aku_Status, std::shared_ptr<IOVecBlock>> read_iovec_block(LogicAddr addr);
    virtual std::tuple<aku_Status, LogicAddr> append_block(std::shared_ptr<Block> data);
    virtual std::tuple<aku_Status, LogicAddr> append_block(std::shared_ptr<IOVecBlock> data);
    virtual void flush();
    virtual bool exists(LogicAddr addr) const;
    virtual u32 checksum(const IOVecBlock &block, size_t offset, size_t size) const;
    virtual u32 checksum(const u8* data, size_t size) const;
    virtual BlockStoreStats get_stats() const;
    virtual PerVolumeStats get_volume_stats() const;
<<<<<<< HEAD
    void remove(size_t addr);
    u32 get_write_pos();
    u32 reset_write_pos(u32 pos);
=======
    /**
     * @brief truncate storage by removing first n elements
     * @return first valid address
     */
    LogicAddr remove(size_t n);
>>>>>>> 7cfd4fc9
};


//! Represents memory block
class Block {
    std::vector<u8>           data_;
    LogicAddr                 addr_;
    const u8*                 zptr_;

public:
    Block(LogicAddr addr, std::vector<u8>&& data);

    //! This c-tor is used in zero-copy mechanism, ptr should outlive the Block object
    Block(LogicAddr addr, const u8* ptr);

    Block();

    bool is_readonly() const;

    const u8* get_data() const;

    const u8* get_cdata() const;

    u8* get_data();

    size_t get_size() const;

    LogicAddr get_addr() const;

    void set_addr(LogicAddr addr);
};


//! Should be used to create blockstore
struct BlockStoreBuilder {
    static std::shared_ptr<MemStore> create_memstore();
    static std::shared_ptr<MemStore> create_memstore(std::function<void(LogicAddr)> append_cb);
    static std::shared_ptr<MemStore> create_memstore(std::function<void(LogicAddr)> append_cb, std::function<void(LogicAddr)> read_cb);
};

}
}  // namespace<|MERGE_RESOLUTION|>--- conflicted
+++ resolved
@@ -224,17 +224,15 @@
     virtual u32 checksum(const u8* data, size_t size) const;
     virtual BlockStoreStats get_stats() const;
     virtual PerVolumeStats get_volume_stats() const;
-<<<<<<< HEAD
-    void remove(size_t addr);
-    u32 get_write_pos();
-    u32 reset_write_pos(u32 pos);
-=======
+    
     /**
      * @brief truncate storage by removing first n elements
      * @return first valid address
      */
     LogicAddr remove(size_t n);
->>>>>>> 7cfd4fc9
+    
+    u32 get_write_pos();
+    u32 reset_write_pos(u32 pos);
 };
 
 
