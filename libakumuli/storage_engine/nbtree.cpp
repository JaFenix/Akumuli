/**
 * Copyright (c) 2016 Eugene Lazin <4lazin@gmail.com>
 *
 * Licensed under the Apache License, Version 2.0 (the "License");
 * you may not use this file except in compliance with the License.
 * You may obtain a copy of the License at
 *
 *     http://www.apache.org/licenses/LICENSE-2.0
 *
 * Unless required by applicable law or agreed to in writing, software
 * distributed under the License is distributed on an "AS IS" BASIS,
 * WITHOUT WARRANTIES OR CONDITIONS OF ANY KIND, either express or implied.
 * See the License for the specific language governing permissions and
 * limitations under the License.
 *
 */

// C++
#include <iostream>  // For debug print fn.
#include <algorithm>
#include <vector>
#include <sstream>
#include <stack>
#include <array>

// App
#include "nbtree.h"
#include "akumuli_version.h"
#include "status_util.h"
#include "log_iface.h"
#include "operators/scan.h"
#include "operators/aggregate.h"


namespace Akumuli {
namespace StorageEngine {

std::ostream& operator << (std::ostream& out, NBTreeBlockType blocktype) {
    if (blocktype == NBTreeBlockType::LEAF) {
        out << "NBTreeLeaf";
    } else {
        out << "NBTreeSuperblock";
    }
    return out;
}

static const SubtreeRef INIT_SUBTREE_REF = {
    0,
    //! Series Id
    0,
    //! First element's timestamp
    0,
    //! Last element's timestamp
    0,
    //! Object addr in blockstore
    EMPTY_ADDR,
    //! Smalles value
    std::numeric_limits<double>::max(),
    //! Registration time of the smallest value
    std::numeric_limits<aku_Timestamp>::max(),
    //! Largest value
    std::numeric_limits<double>::lowest(),
    //! Registration time of the largest value
    std::numeric_limits<aku_Timestamp>::lowest(),
    //! Summ of all elements in subtree
    .0,
    //! First value in subtree
    .0,
    //! Last value in subtree
    .0,
    //! Block type
    NBTreeBlockType::LEAF,
    //! Node level in the tree
    0,
    //! Payload size (real)
    0,
    //! Node version
    AKUMULI_VERSION,
    //! Fan out index of the element (current)
    0,
    //! Checksum of the block (not used for links to child nodes)
    0
};


static SubtreeRef* subtree_cast(u8* p) {
    return reinterpret_cast<SubtreeRef*>(p);
}

static SubtreeRef const* subtree_cast(u8 const* p) {
    return reinterpret_cast<SubtreeRef const*>(p);
}


static std::tuple<aku_Status, std::shared_ptr<Block>> read_and_check(std::shared_ptr<BlockStore> bstore, LogicAddr curr) {
    aku_Status status;
    std::shared_ptr<Block> block;
    std::tie(status, block) = bstore->read_block(curr);
    if (status != AKU_SUCCESS) {
        return std::tie(status, block);
    }
    // Check consistency (works with both inner and leaf nodes).
    u8 const* data = block->get_cdata();
    SubtreeRef const* subtree = subtree_cast(data);
    u32 crc = bstore->checksum(data + sizeof(SubtreeRef), subtree->payload_size);
    if (crc != subtree->checksum) {
        std::stringstream fmt;
        fmt << "Invalid checksum (addr: " << curr << ", level: " << subtree->level << ")";
        Logger::msg(AKU_LOG_ERROR, fmt.str());
        status = AKU_EBAD_DATA;
    }
    return std::tie(status, block);
}


//! Read block from blockstoroe with all the checks. Panic on error!
static std::shared_ptr<Block> read_block_from_bstore(std::shared_ptr<BlockStore> bstore, LogicAddr curr) {
    aku_Status status;
    std::shared_ptr<Block> block;
    std::tie(status, block) = bstore->read_block(curr);
    if (status != AKU_SUCCESS) {
        AKU_PANIC("Can't read block - " + StatusUtil::str(status));
    }
    // Check consistency (works with both inner and leaf nodes).
    u8 const* data = block->get_cdata();
    SubtreeRef const* subtree = subtree_cast(data);
    u32 crc = bstore->checksum(data + sizeof(SubtreeRef), subtree->payload_size);
    if (crc != subtree->checksum) {
        std::stringstream fmt;
        fmt << "Invalid checksum (addr: " << curr << ", level: " << subtree->level << ")";
        AKU_PANIC(fmt.str());
    }
    return block;
}


//! Initialize object from leaf node
aku_Status init_subtree_from_leaf(const NBTreeLeaf& leaf, SubtreeRef& out) {
    if (leaf.nelements() == 0) {
        return AKU_EBAD_ARG;
    }
    SubtreeRef const* meta = leaf.get_leafmeta();
    out = *meta;
    out.payload_size = 0;
    out.checksum = 0;
    out.addr = EMPTY_ADDR;  // Leaf metadta stores address of the previous node!
    out.type = NBTreeBlockType::LEAF;
    return AKU_SUCCESS;
}

aku_Status init_subtree_from_subtree(const NBTreeSuperblock& node, SubtreeRef& backref) {
    std::vector<SubtreeRef> refs;
    aku_Status status = node.read_all(&refs);
    if (status != AKU_SUCCESS) {
        return status;
    }
    backref.begin = refs.front().begin;
    backref.end = refs.back().end;
    backref.first = refs.front().first;
    backref.last = refs.back().last;
    backref.count = 0;
    backref.sum = 0;

    double min = std::numeric_limits<double>::max();
    double max = std::numeric_limits<double>::min();
    aku_Timestamp mints = 0;
    aku_Timestamp maxts = 0;
    for (const SubtreeRef& sref: refs) {
        backref.count += sref.count;
        backref.sum   += sref.sum;
        if (min > sref.min) {
            min = sref.min;
            mints = sref.min_time;
        }
        if (max < sref.max) {
            max = sref.max;
            maxts = sref.max_time;
        }
    }
    backref.min = min;
    backref.max = max;
    backref.min_time = mints;
    backref.max_time = maxts;

    // Node level information
    backref.id = node.get_id();
    backref.level = node.get_level();
    backref.type = NBTreeBlockType::INNER;
    backref.version = AKUMULI_VERSION;
    backref.fanout_index = node.get_fanout();
    backref.payload_size = 0;
    return AKU_SUCCESS;
}


/** QueryOperator implementation for leaf node.
  * This is very basic. All node's data is copied to
  * the internal buffer by c-tor.
  */
struct NBTreeLeafIterator : RealValuedOperator {

    //! Starting timestamp
    aku_Timestamp              begin_;
    //! Final timestamp
    aku_Timestamp              end_;
    //! Timestamps
    std::vector<aku_Timestamp> tsbuf_;
    //! Values
    std::vector<double>        xsbuf_;
    //! Range begin
    ssize_t                    from_;
    //! Range end
    ssize_t                    to_;
    //! Status of the iterator initialization process
    aku_Status                 status_;
    //! Padding
    u32 pad_;

    NBTreeLeafIterator(aku_Status status)
        : begin_()
        , end_()
        , from_()
        , to_()
        , status_(status)
    {
    }

    NBTreeLeafIterator(aku_Timestamp begin, aku_Timestamp end, NBTreeLeaf const& node, bool delay_init=false)
        : begin_(begin)
        , end_(end)
        , from_()
        , to_()
        , status_(AKU_ENO_DATA)
    {
        if (!delay_init) {
            init(node);
        }
    }

    void init(NBTreeLeaf const& node) {
        aku_Timestamp min = std::min(begin_, end_);
        aku_Timestamp max = std::max(begin_, end_);
        aku_Timestamp nb, ne;
        std::tie(nb, ne) = node.get_timestamps();
        if (max < nb || ne < min) {
            status_ = AKU_ENO_DATA;
            return;
        }
        status_ = node.read_all(&tsbuf_, &xsbuf_);
        if (status_ == AKU_SUCCESS) {
            if (begin_ < end_) {
                // FWD direction
                auto it_begin = std::lower_bound(tsbuf_.begin(), tsbuf_.end(), begin_);
                if (it_begin != tsbuf_.end()) {
                    from_ = std::distance(tsbuf_.begin(), it_begin);
                } else {
                    from_ = 0;
                    assert(tsbuf_.front() > begin_);
                }
                auto it_end = std::lower_bound(tsbuf_.begin(), tsbuf_.end(), end_);
                to_ = std::distance(tsbuf_.begin(), it_end);
            } else {
                // BWD direction
                auto it_begin = std::upper_bound(tsbuf_.begin(), tsbuf_.end(), begin_);
                from_ = std::distance(it_begin, tsbuf_.end());

                auto it_end = std::upper_bound(tsbuf_.begin(), tsbuf_.end(), end_);
                to_ = std::distance(it_end, tsbuf_.end());
                std::reverse(tsbuf_.begin(), tsbuf_.end());
                std::reverse(xsbuf_.begin(), xsbuf_.end());
            }
        }
    }

    size_t get_size() const {
        assert(to_ >= from_);
        return static_cast<size_t>(to_ - from_);
    }

    virtual std::tuple<aku_Status, size_t> read(aku_Timestamp *destts, double *destval, size_t size);
    virtual Direction get_direction();
};


std::tuple<aku_Status, size_t> NBTreeLeafIterator::read(aku_Timestamp *destts, double *destval, size_t size) {
    ssize_t sz = static_cast<ssize_t>(size);
    if (status_ != AKU_SUCCESS) {
        return std::make_tuple(status_, 0);
    }
    ssize_t toread = to_ - from_;
    if (toread > sz) {
        toread = sz;
    }
    if (toread == 0) {
        return std::make_tuple(AKU_ENO_DATA, 0);
    }
    auto begin = from_;
    ssize_t end = from_ + toread;
    std::copy(tsbuf_.begin() + begin, tsbuf_.begin() + end, destts);
    std::copy(xsbuf_.begin() + begin, xsbuf_.begin() + end, destval);
    from_ += toread;
    return std::make_tuple(AKU_SUCCESS, toread);
}

RealValuedOperator::Direction NBTreeLeafIterator::get_direction() {
    if (begin_ < end_) {
        return Direction::FORWARD;
    }
    return Direction::BACKWARD;
}


// ////////////////////// //
// class NBTreeLeafFilter //
// ////////////////////// //

/** Filtering operator for the leaf node.
  * Returns all data-points that match the ValueFilter
  */
struct NBTreeLeafFilter : RealValuedOperator {

    //! Starting timestamp
    aku_Timestamp              begin_;
    //! Final timestamp
    aku_Timestamp              end_;
    //! Timestamps
    std::vector<aku_Timestamp> tsbuf_;
    //! Values
    std::vector<double>        xsbuf_;
    //! Status of the iterator initialization process
    aku_Status                 status_;
    //! ValueFilter
    ValueFilter                filter_;
    //! Read cursor position
    size_t                     pos_;

    NBTreeLeafFilter(aku_Status status)
        : begin_()
        , end_()
        , status_(status)
        , pos_()
    {
    }

    NBTreeLeafFilter(aku_Timestamp begin,
                     aku_Timestamp end,
                     const ValueFilter& filter,
                     const NBTreeLeaf& node,
                     bool delay_init=false)
        : begin_(begin)
        , end_(end)
        , status_(AKU_ENO_DATA)
        , filter_(filter)
        , pos_()
    {
        if (!delay_init) {
            init(node);
        }
    }

    void init(NBTreeLeaf const& node) {
        aku_Timestamp min = std::min(begin_, end_);
        aku_Timestamp max = std::max(begin_, end_);
        aku_Timestamp nb, ne;
        std::tie(nb, ne) = node.get_timestamps();
        if (max < nb || ne < min) {
            status_ = AKU_ENO_DATA;
            return;
        }
        std::vector<aku_Timestamp> tss;
        std::vector<double>        xss;
        status_ = node.read_all(&tss, &xss);
        ssize_t from = 0, to = 0;
        if (status_ == AKU_SUCCESS) {
            if (begin_ < end_) {
                // FWD direction
                auto it_begin = std::lower_bound(tss.begin(), tss.end(), begin_);
                if (it_begin != tss.end()) {
                    from = std::distance(tss.begin(), it_begin);
                } else {
                    from = 0;
                    assert(tss.front() > begin_);
                }

                auto it_end = std::lower_bound(tss.begin(), tss.end(), end_);
                to = std::distance(tss.begin(), it_end);

                for (ssize_t ix = from; ix < to; ix++){
                    if (filter_.match(xss[ix])) {
                        tsbuf_.push_back(tss[ix]);
                        xsbuf_.push_back(xss[ix]);
                    }
                }
            } else {
                // BWD direction
                auto it_begin = std::lower_bound(tss.begin(), tss.end(), begin_);
                if (it_begin != tss.end()) {
                    from = std::distance(tss.begin(), it_begin);
                }
                else {
                    from = tss.size() - 1;
                }

                auto it_end = std::upper_bound(tss.begin(), tss.end(), end_);
                to = std::distance(tss.begin(), it_end);

                for (ssize_t ix = from; ix >= to; ix--){
                    if (filter_.match(xss[ix])) {
                        tsbuf_.push_back(tss[ix]);
                        xsbuf_.push_back(xss[ix]);
                    }
                }
            }
        }
    }

    size_t get_size() const {
        return static_cast<size_t>(tsbuf_.size());
    }

    virtual std::tuple<aku_Status, size_t> read(aku_Timestamp *destts, double *destval, size_t size);
    virtual Direction get_direction();
};


std::tuple<aku_Status, size_t> NBTreeLeafFilter::read(aku_Timestamp *destts, double *destval, size_t size) {
    ssize_t sz = static_cast<ssize_t>(size);
    if (status_ != AKU_SUCCESS) {
        return std::make_tuple(status_, 0);
    }
    ssize_t toread = tsbuf_.size() - pos_;
    if (toread > sz) {
        toread = sz;
    }
    if (toread == 0) {
        return std::make_tuple(AKU_ENO_DATA, 0);
    }
    auto begin = pos_;
    ssize_t end = pos_ + toread;
    std::copy(tsbuf_.begin() + begin, tsbuf_.begin() + end, destts);
    std::copy(xsbuf_.begin() + begin, xsbuf_.begin() + end, destval);
    pos_ += toread;
    return std::make_tuple(AKU_SUCCESS, toread);
}

RealValuedOperator::Direction NBTreeLeafFilter::get_direction() {
    if (begin_ < end_) {
        return Direction::FORWARD;
    }
    return Direction::BACKWARD;
}


// ///////////////////////// //
//    Superblock Iterator    //
// ///////////////////////// //

//! Return true if referenced subtree in [begin, end) range.
//! @note Begin should be less then end.
static bool subtree_in_range(SubtreeRef const& ref, aku_Timestamp begin, aku_Timestamp end) {
    if (ref.end < begin || end < ref.begin) {
        return false;
    }
    return true;
}

template<class TVal>
struct NBTreeSBlockIteratorBase : SeriesOperator<TVal> {
    //! Starting timestamp
    aku_Timestamp              begin_;
    //! Final timestamp
    aku_Timestamp              end_;
    //! Address of the current superblock
    LogicAddr addr_;
    //! Blockstore
    std::shared_ptr<BlockStore> bstore_;

    // FSM
    std::vector<SubtreeRef> refs_;
    std::unique_ptr<SeriesOperator<TVal>> iter_;
    u32 fsm_pos_;
    i32 refs_pos_;

    typedef std::unique_ptr<SeriesOperator<TVal>> TIter;
    typedef typename SeriesOperator<TVal>::Direction Direction;

    NBTreeSBlockIteratorBase(std::shared_ptr<BlockStore> bstore, LogicAddr addr, aku_Timestamp begin, aku_Timestamp end)
        : begin_(begin)
        , end_(end)
        , addr_(addr)
        , bstore_(bstore)
        , fsm_pos_(0)
        , refs_pos_(0)
    {
    }

    NBTreeSBlockIteratorBase(std::shared_ptr<BlockStore> bstore, NBTreeSuperblock const& sblock, aku_Timestamp begin, aku_Timestamp end)
        : begin_(begin)
        , end_(end)
        , addr_(EMPTY_ADDR)
        , bstore_(bstore)
        , fsm_pos_(1)  // FSM will bypass `init` step.
        , refs_pos_(0)
    {
        aku_Status status = sblock.read_all(&refs_);
        if (status != AKU_SUCCESS) {
            // `read` call should fail with AKU_ENO_DATA error.
            refs_pos_ = begin_ < end_ ? static_cast<i32>(refs_.size()) : -1;
        } else {
            refs_pos_ = begin_ < end_ ? 0 : static_cast<i32>(refs_.size()) - 1;
        }
    }

    aku_Status init() {
        aku_Status status;
        std::shared_ptr<Block> block;
        std::tie(status, block) = read_and_check(bstore_, addr_);
        if (status != AKU_SUCCESS) {
            return status;
        }
        NBTreeSuperblock current(block);
        status = current.read_all(&refs_);
        refs_pos_ = begin_ < end_ ? 0 : static_cast<i32>(refs_.size()) - 1;
        return status;
    }

    //! Create leaf iterator (used by `get_next_iter` template method).
    virtual std::tuple<aku_Status, TIter> make_leaf_iterator(const SubtreeRef &ref) = 0;

    //! Create superblock iterator (used by `get_next_iter` template method).
    virtual std::tuple<aku_Status, TIter> make_superblock_iterator(const SubtreeRef &ref) = 0;

    //! This is a template method, aggregator should derive from this object and
    //! override make_*_iterator virtual methods to customize iterator's behavior.
    std::tuple<aku_Status, TIter> get_next_iter() {
        auto min = std::min(begin_, end_);
        auto max = std::max(begin_, end_);

        TIter empty;
        SubtreeRef ref = INIT_SUBTREE_REF;
        if (get_direction() == Direction::FORWARD) {
            if (refs_pos_ == static_cast<i32>(refs_.size())) {
                // Done
                return std::make_tuple(AKU_ENO_DATA, std::move(empty));
            }
            ref = refs_.at(static_cast<size_t>(refs_pos_));
            refs_pos_++;
        } else {
            if (refs_pos_ < 0) {
                // Done
                return std::make_tuple(AKU_ENO_DATA, std::move(empty));
            }
            ref = refs_.at(static_cast<size_t>(refs_pos_));
            refs_pos_--;
        }
        std::tuple<aku_Status, TIter> result;
        if (!subtree_in_range(ref, min, max)) {
            // Subtree not in [begin_, end_) range. Proceed to next.
            result = std::make_tuple(AKU_ENOT_FOUND, std::move(empty));
        } else if (ref.type == NBTreeBlockType::LEAF) {
            result = std::move(make_leaf_iterator(ref));
        } else {
            result = std::move(make_superblock_iterator(ref));
        }
        return std::move(result);
    }

    //! Iteration implementation. Can be customized in derived classes.
    std::tuple<aku_Status, size_t> iter(aku_Timestamp *destts, TVal *destval, size_t size) {
        // Main loop, draw data from iterator till out array become empty.
        size_t out_size = 0;
        aku_Status status = AKU_ENO_DATA;
        while(out_size < size) {
            if (!iter_) {
                // initialize `iter_`
                std::tie(status, iter_) = get_next_iter();
                if (status == AKU_ENOT_FOUND || status == AKU_EUNAVAILABLE) {
                    // Subtree exists but doesn't contains values from begin-end timerange or
                    // entire subtree was deleted
                    Logger::msg(AKU_LOG_TRACE, "Can't open next iterator because " + StatusUtil::str(status));
                    continue;
                } else if (status != AKU_SUCCESS) {
                    // We're out of iterators and should stop.
                    break;
                }
            }
            size_t sz;
            std::tie(status, sz) = iter_->read(destts + out_size, destval + out_size, size - out_size);
            out_size += sz;
            if (status == AKU_ENO_DATA) {
                // Move to next iterator.
                iter_.reset();
            } else if (status != AKU_SUCCESS) {
                // Unexpected error, can't proceed.
                break;
            }
        }
        return std::make_tuple(status, out_size);
    }

    virtual Direction get_direction() {
        if (begin_ < end_) {
            return Direction::FORWARD;
        }
        return Direction::BACKWARD;
    }
};


// ////////////////////////// //
// class NBTreeSBlockIterator //
// ////////////////////////// //

struct NBTreeSBlockIterator : NBTreeSBlockIteratorBase<double> {

    NBTreeSBlockIterator(std::shared_ptr<BlockStore> bstore, LogicAddr addr, aku_Timestamp begin, aku_Timestamp end)
        : NBTreeSBlockIteratorBase<double>(bstore, addr, begin, end)
    {
    }

    NBTreeSBlockIterator(std::shared_ptr<BlockStore> bstore, NBTreeSuperblock const& sblock, aku_Timestamp begin, aku_Timestamp end)
        : NBTreeSBlockIteratorBase<double>(bstore, sblock, begin, end)
    {
    }

    //! Create leaf iterator (used by `get_next_iter` template method).
    virtual std::tuple<aku_Status, TIter> make_leaf_iterator(const SubtreeRef &ref) {
        assert(ref.type == NBTreeBlockType::LEAF);
        aku_Status status;
        std::shared_ptr<Block> block;
        std::tie(status, block) = read_and_check(bstore_, ref.addr);
        if (status != AKU_SUCCESS) {
            return std::make_tuple(status, std::unique_ptr<RealValuedOperator>());
        }
        auto blockref = subtree_cast(block->get_cdata());
        assert(blockref->type == ref.type);
        AKU_UNUSED(blockref);
        NBTreeLeaf leaf(block);
        std::unique_ptr<RealValuedOperator> result;
        result.reset(new NBTreeLeafIterator(begin_, end_, leaf));
        return std::make_tuple(AKU_SUCCESS, std::move(result));
    }

    //! Create superblock iterator (used by `get_next_iter` template method).
    virtual std::tuple<aku_Status, TIter> make_superblock_iterator(const SubtreeRef &ref) {
        TIter result;
        result.reset(new NBTreeSBlockIterator(bstore_, ref.addr, begin_, end_));
        return std::make_tuple(AKU_SUCCESS, std::move(result));
    }

    virtual std::tuple<aku_Status, size_t> read(aku_Timestamp *destts, double *destval, size_t size) {
        if (!fsm_pos_ ) {
            aku_Status status = AKU_SUCCESS;
            status = init();
            if (status != AKU_SUCCESS) {
                return std::make_pair(status, 0ul);
            }
            fsm_pos_++;
        }
        return iter(destts, destval, size);
    }
};


// /////////////////// //
// class EmptyIterator //
// /////////////////// //

struct EmptyIterator : RealValuedOperator {

    //! Starting timestamp
    aku_Timestamp              begin_;
    //! Final timestamp
    aku_Timestamp              end_;

    EmptyIterator(aku_Timestamp begin, aku_Timestamp end)
        : begin_(begin)
        , end_(end)
    {
    }

    size_t get_size() const {
        return 0;
    }

    virtual std::tuple<aku_Status, size_t> read(aku_Timestamp *destts, double *destval, size_t size) {
        return std::make_tuple(AKU_ENO_DATA, 0);
    }

    virtual Direction get_direction() {
        if (begin_ < end_) {
            return Direction::FORWARD;
        }
        return Direction::BACKWARD;
    }
};

// //////////////////////// //
// class NBTreeSBlockFilter //
// //////////////////////// //


struct NBTreeSBlockFilter : NBTreeSBlockIteratorBase<double> {

    ValueFilter filter_;

    NBTreeSBlockFilter(std::shared_ptr<BlockStore> bstore,
                       LogicAddr addr,
                       aku_Timestamp begin,
                       aku_Timestamp end,
                       const ValueFilter& filter)
        : NBTreeSBlockIteratorBase<double>(bstore, addr, begin, end)
        , filter_(filter)
    {
    }

    NBTreeSBlockFilter(std::shared_ptr<BlockStore> bstore,
                       NBTreeSuperblock const& sblock,
                       aku_Timestamp begin,
                       aku_Timestamp end,
                       const ValueFilter& filter)
        : NBTreeSBlockIteratorBase<double>(bstore, sblock, begin, end)
        , filter_(filter)
    {
    }

    //! Create leaf iterator (used by `get_next_iter` template method).
    virtual std::tuple<aku_Status, TIter> make_leaf_iterator(const SubtreeRef &ref) {
        assert(ref.type == NBTreeBlockType::LEAF);
        aku_Status status;
        std::shared_ptr<Block> block;
        std::tie(status, block) = read_and_check(bstore_, ref.addr);
        if (status != AKU_SUCCESS) {
            return std::make_tuple(status, std::unique_ptr<RealValuedOperator>());
        }
        auto blockref = subtree_cast(block->get_cdata());
        assert(blockref->type == ref.type);
        std::unique_ptr<RealValuedOperator> result;
        switch (filter_.get_overlap(*blockref)) {
        case RangeOverlap::FULL_OVERLAP: {
            // Return normal leaf iterator because it's faster
            NBTreeLeaf leaf(block);
            result.reset(new NBTreeLeafIterator(begin_, end_, leaf));
            break;
        }
        case RangeOverlap::PARTIAL_OVERLAP: {
            // Return filtering leaf operator
            NBTreeLeaf leaf(block);
            result.reset(new NBTreeLeafFilter(begin_, end_, filter_, leaf));
            break;
        }
        case RangeOverlap::NO_OVERLAP: {
            // There is no data that can pass the filter so just return an empty iterator
            result.reset(new EmptyIterator(begin_, end_));
            break;
        }
        };
        return std::make_tuple(AKU_SUCCESS, std::move(result));
    }

    //! Create superblock iterator (used by `get_next_iter` template method).
    virtual std::tuple<aku_Status, TIter> make_superblock_iterator(const SubtreeRef &ref) {
        auto overlap = filter_.get_overlap(ref);
        TIter result;
        switch(overlap) {
        case RangeOverlap::FULL_OVERLAP:
            // Return normal superblock iterator
            result.reset(new NBTreeSBlockIterator(bstore_, ref.addr, begin_, end_));
            break;
        case RangeOverlap::PARTIAL_OVERLAP:
            // Return filter
            result.reset(new NBTreeSBlockFilter(bstore_, ref.addr, begin_, end_, filter_));
            break;
        case RangeOverlap::NO_OVERLAP:
            // Return dummy
            result.reset(new EmptyIterator(begin_, end_));
            break;
        }
        return std::make_tuple(AKU_SUCCESS, std::move(result));
    }

    virtual std::tuple<aku_Status, size_t> read(aku_Timestamp *destts, double *destval, size_t size) {
        if (!fsm_pos_ ) {
            aku_Status status = AKU_SUCCESS;
            status = init();
            if (status != AKU_SUCCESS) {
                return std::make_pair(status, 0ul);
            }
            fsm_pos_++;
        }
        return iter(destts, destval, size);
    }
};

// //////////////////// //
// NBTreeLeafAggregator //
// //////////////////// //

class NBTreeLeafAggregator : public AggregateOperator {
    NBTreeLeafIterator iter_;
    bool enable_cached_metadata_;
    SubtreeRef metacache_;
public:
    NBTreeLeafAggregator(aku_Timestamp begin, aku_Timestamp end, NBTreeLeaf const& node)
        : iter_(begin, end, node, true)
        , enable_cached_metadata_(false)
        , metacache_(INIT_SUBTREE_REF)
    {
        aku_Timestamp nodemin, nodemax, min, max;
        std::tie(nodemin, nodemax) = node.get_timestamps();
        min = std::min(begin, end);
        max = std::max(begin, end);
        if (min <= nodemin && nodemax < max) {
            // Leaf totally inside the search range, we can use metadata.
            metacache_ = *node.get_leafmeta();
            enable_cached_metadata_ = true;
        } else {
            // Otherwise we need to compute aggregate from subset of leaf's values.
            iter_.init(node);
        }
    }

    virtual std::tuple<aku_Status, size_t> read(aku_Timestamp *destts, AggregationResult *destxs, size_t size);
    virtual Direction get_direction();
};

NBTreeLeafAggregator::Direction NBTreeLeafAggregator::get_direction() {
    return iter_.get_direction() == NBTreeLeafIterator::Direction::FORWARD ? Direction::FORWARD : Direction::BACKWARD;
}

std::tuple<aku_Status, size_t> NBTreeLeafAggregator::read(aku_Timestamp *destts, AggregationResult *destxs, size_t size) {
    aku_Timestamp outts = 0;
    AggregationResult outval = INIT_AGGRES;
    if (size == 0) {
        return std::make_tuple(AKU_EBAD_ARG, 0);
    }
    if (enable_cached_metadata_) {
        // Fast path. Use metadata to compute results.
        outval.copy_from(metacache_);
        outts = metacache_.begin;
        enable_cached_metadata_ = false;
        // next call to `read` should return AKU_ENO_DATA
    } else {
        if (!iter_.get_size()) {
            return std::make_tuple(AKU_ENO_DATA, 0);
        }
        size_t size_hint = iter_.get_size();
        std::vector<double> xs(size_hint, .0);
        std::vector<aku_Timestamp> ts(size_hint, 0);
        aku_Status status;
        size_t out_size;
        std::tie(status, out_size) = iter_.read(ts.data(), xs.data(), size_hint);
        if (status != AKU_SUCCESS) {
            return std::tie(status, out_size);
        }
        if (out_size == 0) {
            return std::make_tuple(AKU_ENO_DATA, 0);
        }
        assert(out_size == size_hint);
        bool inverted = iter_.get_direction() == NBTreeLeafIterator::Direction::BACKWARD;
        outval.do_the_math(ts.data(), xs.data(), out_size, inverted);
        outts = ts.front();  // INVARIANT: ts.size() is gt 0, destts(xs) size is gt 0
    }
    destts[0] = outts;
    destxs[0] = outval;
    return std::make_tuple(AKU_SUCCESS, 1);
}


// ////////////////////// //
// NBTreeSBlockAggregator //
// ////////////////////// //

/** Aggregator that returns precomputed value.
  * Value should be set in c-tor.
  */
class ValueAggregator : public AggregateOperator {
    aku_Timestamp ts_;
    AggregationResult value_;
    Direction dir_;
    bool used_;
public:
    ValueAggregator(aku_Timestamp ts, AggregationResult value, Direction dir)
        : ts_(ts)
        , value_(value)
        , dir_(dir)
        , used_(false)
    {
    }

    ValueAggregator()
        : ts_()
        , value_()
        , dir_()
        , used_(true)
    {}

    virtual std::tuple<aku_Status, size_t> read(aku_Timestamp *destts, AggregationResult *destval, size_t size) override;
    virtual Direction get_direction() override;
};

std::tuple<aku_Status, size_t> ValueAggregator::read(aku_Timestamp *destts, AggregationResult *destval, size_t size) {
    if (size == 0) {
        return std::make_pair(AKU_EBAD_ARG, 0);
    }
    if (used_) {
        return std::make_pair(AKU_ENO_DATA, 0);
    }
    used_ = true;
    destval[0] = value_;
    destts[0] = ts_;
    return std::make_pair(AKU_SUCCESS, 1);
}

ValueAggregator::Direction ValueAggregator::get_direction() {
    return dir_;
}

/** Superblock aggregator (iterator that computes different aggregates e.g. min/max/avg/sum).
  * Uses metadata stored in superblocks in some cases.
  */
class NBTreeSBlockAggregator : public NBTreeSBlockIteratorBase<AggregationResult> {

public:
    NBTreeSBlockAggregator(std::shared_ptr<BlockStore> bstore,
                           NBTreeSuperblock const& sblock,
                           aku_Timestamp begin,
                           aku_Timestamp end)
        : NBTreeSBlockIteratorBase<AggregationResult>(bstore, sblock, begin, end)
    {
    }

    NBTreeSBlockAggregator(std::shared_ptr<BlockStore> bstore,
                           LogicAddr addr,
                           aku_Timestamp begin,
                           aku_Timestamp end)
        : NBTreeSBlockIteratorBase<AggregationResult>(bstore, addr, begin, end)
    {
    }
    virtual std::tuple<aku_Status, std::unique_ptr<AggregateOperator>> make_leaf_iterator(const SubtreeRef &ref) override;
    virtual std::tuple<aku_Status, std::unique_ptr<AggregateOperator>> make_superblock_iterator(const SubtreeRef &ref) override;
    virtual std::tuple<aku_Status, size_t> read(aku_Timestamp *destts, AggregationResult *destval, size_t size) override;
};

std::tuple<aku_Status, size_t> NBTreeSBlockAggregator::read(aku_Timestamp *destts, AggregationResult *destval, size_t size) {
    if (size == 0) {
        return std::make_pair(AKU_EBAD_ARG, 0ul);
    }
    if (!fsm_pos_ ) {
        aku_Status status = AKU_SUCCESS;
        status = init();
        if (status != AKU_SUCCESS) {
            return std::make_pair(status, 0ul);
        }
        fsm_pos_++;
    }
    size_t SZBUF = 1024;
    std::vector<AggregationResult> xss(SZBUF, INIT_AGGRES);
    std::vector<aku_Timestamp> tss(SZBUF, 0);
    aku_Timestamp outts = 0;
    AggregationResult outxs = INIT_AGGRES;
    ssize_t outsz = 0;
    aku_Status status;
    int nagg = 0;
    while(true) {
        std::tie(status, outsz) = iter(tss.data(), xss.data(), SZBUF);
        if ((status == AKU_SUCCESS || status == AKU_ENO_DATA) && outsz != 0) {
            outts = tss[static_cast<size_t>(outsz)];
            outxs = std::accumulate(xss.begin(), xss.begin() + outsz, outxs,
                        [&](AggregationResult lhs, AggregationResult rhs) {
                            lhs.combine(rhs);
                            return lhs;
                        });
            size = 1;
            nagg++;
        } else if (status != AKU_SUCCESS && status != AKU_ENO_DATA) {
            size = 0;
            break;
        } else if (outsz == 0) {
            if (nagg) {
                destval[0] = outxs;
                destts[0] = outts;
                size = 1;
            } else {
                size = 0;
            }
            break;
        }
    }
    return std::make_tuple(status, size);
}

std::tuple<aku_Status, std::unique_ptr<AggregateOperator> > NBTreeSBlockAggregator::make_leaf_iterator(SubtreeRef const& ref) {
    aku_Status status;
    std::shared_ptr<Block> block;
    std::tie(status, block) = read_and_check(bstore_, ref.addr);
    if (status != AKU_SUCCESS) {
        return std::make_tuple(status, std::unique_ptr<AggregateOperator>());
    }
    NBTreeLeaf leaf(block);
    std::unique_ptr<AggregateOperator> result;
    result.reset(new NBTreeLeafAggregator(begin_, end_, leaf));
    return std::make_tuple(AKU_SUCCESS, std::move(result));
}

std::tuple<aku_Status, std::unique_ptr<AggregateOperator> > NBTreeSBlockAggregator::make_superblock_iterator(SubtreeRef const& ref) {
    aku_Timestamp min = std::min(begin_, end_);
    aku_Timestamp max = std::max(begin_, end_);
    std::unique_ptr<AggregateOperator> result;
    if (min <= ref.begin && ref.end < max) {
        // We don't need to go to lower level, value from subtree ref can be used instead.
        auto agg = INIT_AGGRES;
        agg.copy_from(ref);
        result.reset(new ValueAggregator(ref.end, agg, get_direction()));
    } else {
        result.reset(new NBTreeSBlockAggregator(bstore_, ref.addr, begin_, end_));
    }
    return std::make_tuple(AKU_SUCCESS, std::move(result));
}


// ///////////////////////// //
// NBTreeLeafGroupAggregator //
// ///////////////////////// //

class NBTreeLeafGroupAggregator : public AggregateOperator {
    NBTreeLeafIterator iter_;
    bool enable_cached_metadata_;
    SubtreeRef metacache_;
    aku_Timestamp begin_;
    aku_Timestamp end_;
    aku_Timestamp step_;
public:
    NBTreeLeafGroupAggregator(aku_Timestamp begin, aku_Timestamp end, u64 step, NBTreeLeaf const& node)
        : iter_(begin, end, node, true)
        , enable_cached_metadata_(false)
        , metacache_(INIT_SUBTREE_REF)
        , begin_(begin)
        , end_(end)
        , step_(step)
    {
        aku_Timestamp nodemin, nodemax;
        std::tie(nodemin, nodemax) = node.get_timestamps();
        if (begin < end) {
            auto a = (nodemin - begin) / step;
            auto b = (nodemax - begin) / step;
            if (a == b && nodemin >= begin && nodemax < end) {
                // Leaf totally inside one step range, we can use metadata.
                metacache_ = *node.get_leafmeta();
                enable_cached_metadata_ = true;
            } else {
                // Otherwise we need to compute aggregate from subset of leaf's values.
                iter_.init(node);
            }
        } else {
            auto a = (begin - nodemin) / step;
            auto b = (begin - nodemax) / step;
            if (a == b && nodemax <= begin && nodemin > end) {
                // Leaf totally inside one step range, we can use metadata.
                metacache_ = *node.get_leafmeta();
                enable_cached_metadata_ = true;
            } else {
                // Otherwise we need to compute aggregate from subset of leaf's values.
                iter_.init(node);
            }
        }
    }

    virtual std::tuple<aku_Status, size_t> read(aku_Timestamp *destts, AggregationResult *destxs, size_t size);
    virtual Direction get_direction();
};

NBTreeLeafGroupAggregator::Direction NBTreeLeafGroupAggregator::get_direction() {
    return iter_.get_direction() == NBTreeLeafIterator::Direction::FORWARD ? Direction::FORWARD : Direction::BACKWARD;
}

std::tuple<aku_Status, size_t> NBTreeLeafGroupAggregator::read(aku_Timestamp *destts, AggregationResult *destxs, size_t size) {
    size_t outix = 0;
    if (size == 0) {
        return std::make_tuple(AKU_EBAD_ARG, 0);
    }
    if (enable_cached_metadata_) {
        if (metacache_.count == 0) {
            return std::make_tuple(AKU_ENO_DATA, 0);
        }
        // Fast path. Use metadata to compute results.
        destts[0] = metacache_.begin;
        destxs[0].copy_from(metacache_);
        auto delta = destxs[0]._end - destxs[0]._begin;
        if (delta > step_) {
            assert(delta <= step_);
        }
        enable_cached_metadata_ = false;  // next call to `read` should return AKU_ENO_DATA
        return std::make_tuple(AKU_SUCCESS, 1);
    } else {
        if (!iter_.get_size()) {
            // Second call to read will lead here if fast path have been taken on first call.
            return std::make_tuple(AKU_ENO_DATA, 0);
        }
        size_t size_hint = std::min(iter_.get_size(), size);
        std::vector<double> xs(size_hint, .0);
        std::vector<aku_Timestamp> ts(size_hint, 0);
        aku_Status status;
        size_t out_size;
        std::tie(status, out_size) = iter_.read(ts.data(), xs.data(), size_hint);
        if (status != AKU_SUCCESS) {
            return std::tie(status, out_size);
        }
        if (out_size == 0) {
            return std::make_tuple(AKU_ENO_DATA, 0);
        }
        assert(out_size == size_hint);
        int valcnt = 0;
        AggregationResult outval = INIT_AGGRES;
        const bool forward = begin_ < end_;
        u64 bin = 0;
        for (size_t ix = 0; ix < out_size; ix++) {
            aku_Timestamp normts = forward ? ts[ix] - begin_
                                           : begin_ - ts[ix];
            if (valcnt == 0) {
                bin = normts / step_;
            } else if (normts / step_ != bin) {
                bin = normts / step_;
                destxs[outix] = outval;
                destts[outix] = outval._begin;
                outix++;
                outval = INIT_AGGRES;
            }
            valcnt++;
            outval.add(ts[ix], xs[ix], forward);
            // Check invariant
            auto delta = outval._end - outval._begin;
            if (delta > step_) {
                assert(delta <= step_);
            }
        }
        if (outval.cnt > 0) {
            destxs[outix] = outval;
            destts[outix] = outval._begin;
            outix++;
        }
    }
    assert(outix <= size);
    return std::make_tuple(AKU_SUCCESS, outix);
}


//

/** Superblock aggregator (iterator that computes different aggregates e.g. min/max/avg/sum).
  * Uses metadata stored in superblocks in some cases.
  */
class NBTreeSBlockGroupAggregator : public NBTreeSBlockIteratorBase<AggregationResult> {
    typedef std::vector<AggregationResult> ReadBuffer;
    u64 step_;
    ReadBuffer rdbuf_;
    u32 rdpos_;
    bool done_;
    enum {
        RDBUF_SIZE = 0x100
    };
public:
    NBTreeSBlockGroupAggregator(std::shared_ptr<BlockStore> bstore,
                                NBTreeSuperblock const& sblock,
                                aku_Timestamp begin,
                                aku_Timestamp end,
                                u64 step)
        : NBTreeSBlockIteratorBase<AggregationResult>(bstore, sblock, begin, end)
        , step_(step)
        , rdpos_(0)
        , done_(false)
    {
    }

    NBTreeSBlockGroupAggregator(std::shared_ptr<BlockStore> bstore,
                                LogicAddr addr,
                                aku_Timestamp begin,
                                aku_Timestamp end,
                                u64 step)
        : NBTreeSBlockIteratorBase<AggregationResult>(bstore, addr, begin, end)
        , step_(step)
        , rdpos_(0)
        , done_(false)
    {
    }

    //! Return true if `rdbuf_` is not empty and have some data to read.
    bool can_read() const {
        return rdpos_ < rdbuf_.size();
    }

    //! Return number of elements in rdbuf_ available for reading
    u32 elements_in_rdbuf() const {
        return static_cast<u32>(rdbuf_.size()) - rdpos_;  // Safe to cast because rdbuf_.size() <= RDBUF_SIZE
    }

    /**
     * @brief Copy as much elements as possible to the dest arrays.
     * @param desttx timestamps array
     * @param destxs values array
     * @param size size of both arrays
     * @return number of elements copied
     */
    std::tuple<aku_Status, size_t> copy_to(aku_Timestamp* desttx, AggregationResult* destxs, size_t size) {
        aku_Status status = AKU_SUCCESS;
        size_t copied = 0;
        while (status == AKU_SUCCESS && size > 0) {
            size_t n = elements_in_rdbuf();
            if (!done_) {
                if (n < 2) {
                    status = refill_read_buffer();
                    if (status == AKU_ENO_DATA && can_read()) {
                        status = AKU_SUCCESS;
                    }
                    continue;
                }
                // We can copy last element of the rdbuf_ to the output only if all
                // iterators were consumed! Otherwise invariant will be broken.
                n--;
            } else {
                if (n == 0) {
                    status = AKU_ENO_DATA;
                    break;
                }
            }
            //
            // Copy elements
            auto tocopy = std::min(n, size);
            for (size_t i = 0; i < tocopy; i++) {
                auto const& bottom = rdbuf_.at(rdpos_);
                rdpos_++;
                *desttx++ = bottom._begin;
                *destxs++ = bottom;
                size--;
            }
            copied += tocopy;
        }
        return std::make_tuple(status, copied);
    }

    /**
     * @brief Refils read buffer.
     * @return AKU_SUCCESS on success, AKU_ENO_DATA if there is no more data to read, error code on error
     */
    aku_Status refill_read_buffer() {
        aku_Status status = AKU_ENO_DATA;
        u32 pos_ = 0;

        if (!rdbuf_.empty()) {
            auto tail = rdbuf_.back();  // the last element should be saved because it is possible that
                                        // it's not full (part of the range contained in first iterator
                                        // and another part in second iterator or even in more than one
                                        // iterators).
            rdbuf_.clear();
            rdbuf_.resize(RDBUF_SIZE, INIT_AGGRES);
            rdpos_ = 0;
            rdbuf_.at(0) = tail;
            pos_ = 1;
        } else {
            rdbuf_.clear();
            rdbuf_.resize(RDBUF_SIZE, INIT_AGGRES);
            rdpos_ = 0;
        }

        while(true) {
            if (!iter_) {
                std::tie(status, iter_) = get_next_iter();
                if (status == AKU_ENOT_FOUND || status == AKU_EUNAVAILABLE) {
                    // Subtree exists but doesn't contains values from begin-end timerange or
                    // entire subtree was deleted
                    Logger::msg(AKU_LOG_TRACE, "Can't open next iterator because " + StatusUtil::str(status));
                    continue;
                } else if (status != AKU_SUCCESS) {
                    // We're out of iterators and should stop.
                    done_ = true;
                    break;
                }
            }
            size_t size = rdbuf_.size() - pos_;
            if (size == 0) {
                break;
            }
            std::array<AggregationResult, RDBUF_SIZE> outxs;
            std::array<aku_Timestamp, RDBUF_SIZE>           outts;
            u32 outsz;
            std::tie(status, outsz) = iter_->read(outts.data(), outxs.data(), size);
            if (outsz != 0) {
                if (pos_ > 0) {
                    auto const& last  = rdbuf_.at(pos_ - 1);
                    auto const& first = outxs.front();
                    aku_Timestamp lastts = begin_ < end_ ? last._begin - begin_
                                                         : begin_ - last._begin;
                    aku_Timestamp firstts = begin_ < end_ ? first._begin - begin_
                                                          : begin_ - first._begin;
                    auto lastbin = lastts / step_;
                    auto firstbin = firstts / step_;

                    if (lastbin == firstbin) {
                        pos_--;
                    }
                }
                for (size_t ix = 0; ix < outsz; ix++) {
                    rdbuf_.at(pos_).combine(outxs.at(ix));
                    const auto newdelta = rdbuf_.at(pos_)._end - rdbuf_.at(pos_)._begin;
                    if (newdelta > step_) {
                        assert(newdelta <= step_);
                    }
                    pos_++;
                }
            }
            if (status == AKU_ENO_DATA) {
                iter_.reset();
                continue;
            }
            if (status != AKU_SUCCESS) {
                size = 0;
                break;
            }
        }
        rdbuf_.resize(pos_);
        return status;
    }

    virtual std::tuple<aku_Status, std::unique_ptr<AggregateOperator>> make_leaf_iterator(const SubtreeRef &ref) override;
    virtual std::tuple<aku_Status, std::unique_ptr<AggregateOperator>> make_superblock_iterator(const SubtreeRef &ref) override;
    virtual std::tuple<aku_Status, size_t> read(aku_Timestamp *destts, AggregationResult *destval, size_t size) override;
};

std::tuple<aku_Status, size_t> NBTreeSBlockGroupAggregator::read(aku_Timestamp *destts,
                                                                 AggregationResult *destval,
                                                                 size_t size)
{
    if (size == 0) {
        return std::make_pair(AKU_EBAD_ARG, 0ul);
    }
    if (!fsm_pos_ ) {
        aku_Status status = init();
        if (status != AKU_SUCCESS) {
            return std::make_pair(status, 0ul);
        }
        fsm_pos_++;
    }
    return copy_to(destts, destval, size);
}

std::tuple<aku_Status, std::unique_ptr<AggregateOperator>> NBTreeSBlockGroupAggregator::make_leaf_iterator(SubtreeRef const& ref) {
    aku_Status status;
    std::shared_ptr<Block> block;
    std::tie(status, block) = read_and_check(bstore_, ref.addr);
    if (status != AKU_SUCCESS) {
        return std::make_tuple(status, std::unique_ptr<AggregateOperator>());
    }
    NBTreeLeaf leaf(block);
    std::unique_ptr<AggregateOperator> result;
    result.reset(new NBTreeLeafGroupAggregator(begin_, end_, step_, leaf));
    return std::make_tuple(AKU_SUCCESS, std::move(result));
}

std::tuple<aku_Status, std::unique_ptr<AggregateOperator>> NBTreeSBlockGroupAggregator::make_superblock_iterator(SubtreeRef const& ref) {
    std::unique_ptr<AggregateOperator> result;
    bool inner = false;
    if (get_direction() == Direction::FORWARD) {
        auto const query_boundary = (end_ - begin_) / step_;
        auto const start_bucket = (ref.begin - begin_) / step_;
        auto const stop_bucket = (ref.end - begin_) / step_;
        if (start_bucket == stop_bucket && stop_bucket != query_boundary) {
            inner = true;
        }
    } else {
        auto const query_boundary = (begin_ - end_) / step_;
        auto const start_bucket = (begin_ - ref.end) / step_;
        auto const stop_bucket = (begin_ - ref.begin) / step_;
        if (start_bucket == stop_bucket && stop_bucket != query_boundary) {
            inner = true;
        }
    }
    if (inner) {
        // We don't need to go to lower level, value from subtree ref can be used instead.
        auto agg = INIT_AGGRES;
        agg.copy_from(ref);
        result.reset(new ValueAggregator(ref.end, agg, get_direction()));
    } else {
        result.reset(new NBTreeSBlockGroupAggregator(bstore_, ref.addr, begin_, end_, step_));
    }
    return std::make_tuple(AKU_SUCCESS, std::move(result));
}

// ///////////////////// //
// NBTreeLeafGroupFilter //
// ///////////////////// //

class NBTreeGroupAggregateFilter : public AggregateOperator {
    AggregateFilter filter_;
    std::unique_ptr<AggregateOperator> iter_;
public:
    NBTreeGroupAggregateFilter(const AggregateFilter& filter, std::unique_ptr<AggregateOperator>&& iter)
        : filter_(filter)
        , iter_(std::move(iter))
    {
    }

    virtual std::tuple<aku_Status, size_t> read(aku_Timestamp *destts, AggregationResult *destval, size_t size) {
        // copy data to the buffer
        size_t i = 0;
        while (i < size) {
            AggregationResult agg;
            aku_Timestamp ts;
            size_t outsz;
            aku_Status status;
            std::tie(status, outsz) = iter_->read(&ts, &agg, 1);
            if (status == AKU_SUCCESS || status == AKU_ENO_DATA) {
                if (filter_.match(agg)) {
                    destts[i] = ts;
                    destval[i] = agg;
                    i++;
                }
                if (status == AKU_ENO_DATA || outsz == 0) {
                    // Stop iteration
                    break;
                }
            } else {
                // Error
                return std::make_tuple(status, 0);
            }
        }
        return std::make_tuple(AKU_SUCCESS, i);
    }

    virtual Direction get_direction() {
        return iter_->get_direction();
    }
};

// //////////////////////////// //
// NBTreeSBlockCandlesticksIter //
// //////////////////////////// //

class NBTreeSBlockCandlesticsIter : public NBTreeSBlockIteratorBase<AggregationResult> {
    NBTreeCandlestickHint hint_;
public:
    NBTreeSBlockCandlesticsIter(std::shared_ptr<BlockStore> bstore,
                                NBTreeSuperblock const& sblock,
                                aku_Timestamp begin,
                                aku_Timestamp end,
                                NBTreeCandlestickHint hint)
        : NBTreeSBlockIteratorBase<AggregationResult>(bstore, sblock, begin, end)
        , hint_(hint)
    {
    }

    NBTreeSBlockCandlesticsIter(std::shared_ptr<BlockStore> bstore,
                                LogicAddr addr,
                                aku_Timestamp begin,
                                aku_Timestamp end,
                                NBTreeCandlestickHint hint)
        : NBTreeSBlockIteratorBase<AggregationResult>(bstore, addr, begin, end)
        , hint_(hint)
    {
    }
    virtual std::tuple<aku_Status, std::unique_ptr<AggregateOperator>> make_leaf_iterator(const SubtreeRef &ref) override;
    virtual std::tuple<aku_Status, std::unique_ptr<AggregateOperator>> make_superblock_iterator(const SubtreeRef &ref) override;
    virtual std::tuple<aku_Status, size_t> read(aku_Timestamp *destts, AggregationResult *destval, size_t size) override;
};


std::tuple<aku_Status, std::unique_ptr<AggregateOperator>> NBTreeSBlockCandlesticsIter::make_leaf_iterator(const SubtreeRef &ref) {
    auto agg = INIT_AGGRES;
    agg.copy_from(ref);
    std::unique_ptr<AggregateOperator> result;
    result.reset(new ValueAggregator(ref.end, agg, get_direction()));
    return std::make_tuple(AKU_SUCCESS, std::move(result));
}

std::tuple<aku_Status, std::unique_ptr<AggregateOperator>> NBTreeSBlockCandlesticsIter::make_superblock_iterator(const SubtreeRef &ref) {
    aku_Timestamp min = std::min(begin_, end_);
    aku_Timestamp max = std::max(begin_, end_);
    aku_Timestamp delta = max - min;
    std::unique_ptr<AggregateOperator> result;
    if (min < ref.begin && ref.end < max && hint_.min_delta > delta) {
        // We don't need to go to lower level, value from subtree ref can be used instead.
        auto agg = INIT_AGGRES;
        agg.copy_from(ref);
        result.reset(new ValueAggregator(ref.end, agg, get_direction()));
    } else {
        result.reset(new NBTreeSBlockCandlesticsIter(bstore_, ref.addr, begin_, end_, hint_));
    }
    return std::make_tuple(AKU_SUCCESS, std::move(result));

}

std::tuple<aku_Status, size_t> NBTreeSBlockCandlesticsIter::read(aku_Timestamp *destts, AggregationResult *destval, size_t size) {
    if (!fsm_pos_ ) {
        aku_Status status = AKU_SUCCESS;
        status = init();
        if (status != AKU_SUCCESS) {
            return std::make_pair(status, 0ul);
        }
        fsm_pos_++;
    }
    return iter(destts, destval, size);
}


// //////////////// //
//    NBTreeLeaf    //
// //////////////// //

NBTreeLeaf::NBTreeLeaf(aku_ParamId id, LogicAddr prev, u16 fanout_index)
    : prev_(prev)
    , block_(std::make_shared<Block>())
    , writer_(id, block_->get_data() + sizeof(SubtreeRef), AKU_BLOCK_SIZE - sizeof(SubtreeRef))
    , fanout_index_(fanout_index)
{
    // Check that invariant holds.
    SubtreeRef* subtree = subtree_cast(block_->get_data());
    subtree->addr = prev;
    subtree->level = 0;  // Leaf node
    subtree->type = NBTreeBlockType::LEAF;
    subtree->id = id;
    subtree->version = AKUMULI_VERSION;
    subtree->payload_size = 0;
    subtree->fanout_index = fanout_index;
    // values that should be updated by insert
    subtree->begin = std::numeric_limits<aku_Timestamp>::max();
    subtree->end = 0;
    subtree->count = 0;
    subtree->min = std::numeric_limits<double>::max();
    subtree->max = std::numeric_limits<double>::min();
    subtree->sum = 0;
    subtree->min_time = std::numeric_limits<aku_Timestamp>::max();
    subtree->max_time = std::numeric_limits<aku_Timestamp>::min();
    subtree->first = .0;
    subtree->last = .0;
}


NBTreeLeaf::NBTreeLeaf(std::shared_ptr<BlockStore> bstore, LogicAddr curr)
    : NBTreeLeaf(read_block_from_bstore(bstore, curr))
{
}

NBTreeLeaf::NBTreeLeaf(std::shared_ptr<Block> block)
    : prev_(EMPTY_ADDR)
{
    block_ = block;
    const SubtreeRef* subtree = subtree_cast(block_->get_cdata());
    prev_ = subtree->addr;
    fanout_index_ = subtree->fanout_index;
}

static std::shared_ptr<Block> clone(std::shared_ptr<Block> block) {
    auto res = std::make_shared<Block>();
    memcpy(res->get_data(), block->get_cdata(), AKU_BLOCK_SIZE);
    return res;
}

static aku_ParamId getid(std::shared_ptr<Block> const& block) {
    auto ptr = reinterpret_cast<SubtreeRef const*>(block->get_cdata());
    return ptr->id;
}

NBTreeLeaf::NBTreeLeaf(std::shared_ptr<Block> block, NBTreeLeaf::CloneTag)
    : prev_(EMPTY_ADDR)
    , block_(clone(block))
    , writer_(getid(block_), block_->get_data() + sizeof(SubtreeRef), AKU_BLOCK_SIZE - sizeof(SubtreeRef))
{
    // Re-insert the data
    DataBlockReader reader(block->get_cdata() + sizeof(SubtreeRef), block->get_size());
    size_t sz = reader.nelements();
    for (size_t ix = 0; ix < sz; ix++) {
        aku_Status status;
        aku_Timestamp ts;
        double value;
        std::tie(status, ts, value) = reader.next();
        if (status != AKU_SUCCESS) {
            Logger::msg(AKU_LOG_ERROR, "Leaf node clone error, can't read the previous node (some data will be lost)");
            assert(false);
            return;
        }
        status = writer_.put(ts, value);
        if (status != AKU_SUCCESS) {
            Logger::msg(AKU_LOG_ERROR, "Leaf node clone error, can't write to the new node (some data will be lost)");
            assert(false);
            return;
        }
    }

    const SubtreeRef* subtree = subtree_cast(block_->get_cdata());
    prev_ = subtree->addr;
    fanout_index_ = subtree->fanout_index;
}

size_t NBTreeLeaf::_get_uncommitted_size() const {
    return static_cast<size_t>(writer_.get_write_index());
}

SubtreeRef const* NBTreeLeaf::get_leafmeta() const {
    return subtree_cast(block_->get_cdata());
}

size_t NBTreeLeaf::nelements() const {
    SubtreeRef const* subtree = subtree_cast(block_->get_cdata());
    return subtree->count;
}

u16 NBTreeLeaf::get_fanout() const {
    return fanout_index_;
}

aku_ParamId NBTreeLeaf::get_id() const {
    SubtreeRef const* subtree = subtree_cast(block_->get_cdata());
    return subtree->id;
}

std::tuple<aku_Timestamp, aku_Timestamp> NBTreeLeaf::get_timestamps() const {
    SubtreeRef const* subtree = subtree_cast(block_->get_cdata());
    return std::make_tuple(subtree->begin, subtree->end);
}

void NBTreeLeaf::set_prev_addr(LogicAddr addr) {
    prev_ = addr;
    SubtreeRef* subtree = subtree_cast(block_->get_data());
    subtree->addr = addr;
}

void NBTreeLeaf::set_node_fanout(u16 fanout) {
    assert(fanout <= AKU_NBTREE_FANOUT);
    fanout_index_ = fanout;
    SubtreeRef* subtree = subtree_cast(block_->get_data());
    subtree->fanout_index = fanout;
}

LogicAddr NBTreeLeaf::get_addr() const {
    return block_->get_addr();
}

LogicAddr NBTreeLeaf::get_prev_addr() const {
    // Should be set correctly no metter how NBTreeLeaf was created.
    return prev_;
}


aku_Status NBTreeLeaf::read_all(std::vector<aku_Timestamp>* timestamps,
                                std::vector<double>* values) const
{
    int windex = writer_.get_write_index();
    DataBlockReader reader(block_->get_cdata() + sizeof(SubtreeRef), block_->get_size());
    size_t sz = reader.nelements();
    timestamps->reserve(sz);
    values->reserve(sz);
    for (size_t ix = 0; ix < sz; ix++) {
        aku_Status status;
        aku_Timestamp ts;
        double value;
        std::tie(status, ts, value) = reader.next();
        if (status != AKU_SUCCESS) {
            return status;
        }
        timestamps->push_back(ts);
        values->push_back(value);
    }
    // Read tail elements from `writer_`
    if (windex != 0) {
        writer_.read_tail_elements(timestamps, values);
    }
    return AKU_SUCCESS;
}

aku_Status NBTreeLeaf::append(aku_Timestamp ts, double value) {
    aku_Status status = writer_.put(ts, value);
    if (status == AKU_SUCCESS) {
        SubtreeRef* subtree = subtree_cast(block_->get_data());
        subtree->end = ts;
        subtree->last = value;
        if (subtree->count == 0) {
            subtree->begin = ts;
            subtree->first = value;
        }
        subtree->count++;
        subtree->sum += value;
        if (subtree->max < value) {
            subtree->max = value;
            subtree->max_time = ts;
        }
        if (subtree->min > value) {
            subtree->min = value;
            subtree->min_time = ts;
        }
    }
    return status;
}

std::tuple<aku_Status, LogicAddr> NBTreeLeaf::commit(std::shared_ptr<BlockStore> bstore) {
    assert(nelements() != 0);
    u16 size = static_cast<u16>(writer_.commit());
    assert(size);
    SubtreeRef* subtree = subtree_cast(block_->get_data());
    subtree->payload_size = size;
    if (prev_ != EMPTY_ADDR && fanout_index_ > 0) {
        subtree->addr = prev_;
    } else {
        // addr = EMPTY indicates that there is
        // no link to previous node.
        subtree->addr  = EMPTY_ADDR;
        // Invariant: fanout index should be 0 in this case.
    }
    subtree->version = AKUMULI_VERSION;
    subtree->level = 0;
    subtree->type  = NBTreeBlockType::LEAF;
    subtree->fanout_index = fanout_index_;
    // Compute checksum
    subtree->checksum = bstore->checksum(block_->get_cdata() + sizeof(SubtreeRef), size);
    return bstore->append_block(block_);
}


std::unique_ptr<RealValuedOperator> NBTreeLeaf::range(aku_Timestamp begin, aku_Timestamp end) const {
    std::unique_ptr<RealValuedOperator> it;
    it.reset(new NBTreeLeafIterator(begin, end, *this));
    return std::move(it);
}

std::unique_ptr<RealValuedOperator> NBTreeLeaf::filter(aku_Timestamp begin,
                                                       aku_Timestamp end,
                                                       const ValueFilter& filter) const
{
    std::unique_ptr<RealValuedOperator> it;
    it.reset(new NBTreeLeafFilter(begin, end, filter, *this));
    return std::move(it);
}

std::unique_ptr<AggregateOperator> NBTreeLeaf::aggregate(aku_Timestamp begin, aku_Timestamp end) const {
    std::unique_ptr<AggregateOperator> it;
    it.reset(new NBTreeLeafAggregator(begin, end, *this));
    return std::move(it);
}

std::unique_ptr<AggregateOperator> NBTreeLeaf::candlesticks(aku_Timestamp begin, aku_Timestamp end, NBTreeCandlestickHint hint) const {
    AKU_UNUSED(hint);
    auto agg = INIT_AGGRES;
    const SubtreeRef* subtree = subtree_cast(block_->get_cdata());
    agg.copy_from(*subtree);
    std::unique_ptr<AggregateOperator> result;
    AggregateOperator::Direction dir = begin < end ? AggregateOperator::Direction::FORWARD : AggregateOperator::Direction::BACKWARD;
    result.reset(new ValueAggregator(subtree->end, agg, dir));
    return std::move(result);
}

std::unique_ptr<AggregateOperator> NBTreeLeaf::group_aggregate(aku_Timestamp begin, aku_Timestamp end, u64 step) const {
    std::unique_ptr<AggregateOperator> it;
    it.reset(new NBTreeLeafGroupAggregator(begin, end, step, *this));
    return std::move(it);
}

std::unique_ptr<RealValuedOperator> NBTreeLeaf::search(aku_Timestamp begin, aku_Timestamp end, std::shared_ptr<BlockStore> bstore) const {
    // Traverse tree from largest timestamp to smallest
    aku_Timestamp min = std::min(begin, end);
    aku_Timestamp max = std::max(begin, end);
    LogicAddr addr = prev_;
    aku_Timestamp b, e;
    std::vector<std::unique_ptr<RealValuedOperator>> results;
    // Stop when EMPTY is hit or cycle detected.
    if (end <= begin) {
        // Backward direction - read data from this node at the beginning
        std::tie(b, e) = get_timestamps();
        if (!(e < min || max < b)) {
            results.push_back(std::move(range(begin, end)));
        }
    }
    while (bstore->exists(addr)) {
        std::unique_ptr<NBTreeLeaf> leaf;
        leaf.reset(new NBTreeLeaf(bstore, addr));
        std::tie(b, e) = leaf->get_timestamps();
        if (max < b) {
            break;
        }
        if (min > e) {
            addr = leaf->get_prev_addr();
            continue;
        }
        // Save address of the current leaf and move to the next one.
        results.push_back(std::move(leaf->range(begin, end)));
        addr = leaf->get_prev_addr();
    }
    if (begin < end) {
        // Forward direction - reverce results and read data from this node at the end
        std::reverse(results.begin(), results.end());
        std::tie(b, e) = get_timestamps();
        if (!(e < min || max < b)) {
            results.push_back(std::move(range(begin, end)));
        }
    }
    if (results.size() == 1) {
        return std::move(results.front());
    }
    std::unique_ptr<RealValuedOperator> res_iter;
    res_iter.reset(new ChainOperator(std::move(results)));
    return std::move(res_iter);
}

std::tuple<aku_Status, LogicAddr> NBTreeLeaf::split_into(std::shared_ptr<BlockStore> bstore,
                                                         aku_Timestamp pivot,
                                                         bool preserve_backrefs,
                                                         u16 *fanout_index,
                                                         NBTreeSuperblock* top_level)
{
    /* When the method is called from NBTreeSuperblock::split method, the
     * top_level node will be provided. Otherwise it will be null.
     */
    aku_Status status;
    std::vector<double> xss;
    std::vector<aku_Timestamp> tss;
    status = read_all(&tss, &xss);
    if (status != AKU_SUCCESS || tss.size() == 0) {
        return std::make_tuple(status, EMPTY_ADDR);
    }
    // Make new superblock with two leafs
    // Left hand side leaf node
    u32 ixbase = 0;
    NBTreeLeaf lhs(get_id(), preserve_backrefs ? prev_ : EMPTY_ADDR, *fanout_index);
    for (u32 i = 0; i < tss.size(); i++) {
        if (tss[i] < pivot) {
            status = lhs.append(tss[i], xss[i]);
            if (status != AKU_SUCCESS) {
                return std::make_tuple(status, EMPTY_ADDR);
            }
        } else {
            ixbase = i;
            break;
        }
    }
    SubtreeRef lhs_ref;
    if (ixbase == 0) {
        // Special case, the lhs node is empty
        lhs_ref.addr = EMPTY_ADDR;
    } else {
        LogicAddr lhs_addr;
        std::tie(status, lhs_addr) = lhs.commit(bstore);
        if (status != AKU_SUCCESS) {
            return std::make_tuple(status, EMPTY_ADDR);
        }
        status = init_subtree_from_leaf(lhs, lhs_ref);
        if (status != AKU_SUCCESS) {
            return std::make_tuple(status, EMPTY_ADDR);
        }
        lhs_ref.addr = lhs_addr;
        (*fanout_index)++;
    }
    // Right hand side leaf node, it can't be empty in any case
    // because the leaf node is not empty.
    auto prev = lhs_ref.addr == EMPTY_ADDR ? prev_ : lhs_ref.addr;
    NBTreeLeaf rhs(get_id(), prev, *fanout_index);
    for (u32 i = ixbase; i < tss.size(); i++) {
        status = rhs.append(tss[i], xss[i]);
        if (status != AKU_SUCCESS) {
            return std::make_tuple(status, EMPTY_ADDR);
        }
    }
    SubtreeRef rhs_ref;
    if (ixbase == tss.size()) {
        // Special case, rhs is empty
        rhs_ref.addr = EMPTY_ADDR;
    } else {
        LogicAddr rhs_addr;
        std::tie(status, rhs_addr) = rhs.commit(bstore);
        if (status != AKU_SUCCESS) {
            return std::make_tuple(status, EMPTY_ADDR);
        }
        status = init_subtree_from_leaf(rhs, rhs_ref);
        if (status != AKU_SUCCESS) {
            return std::make_tuple(status, EMPTY_ADDR);
        }
        rhs_ref.addr = rhs_addr;
        (*fanout_index)++;
    }
    // Superblock
    if (lhs_ref.addr != EMPTY_ADDR) {
        status = top_level->append(lhs_ref);
        if (status != AKU_SUCCESS) {
            return std::make_tuple(status, EMPTY_ADDR);
        }
    }
    if (rhs_ref.addr != EMPTY_ADDR) {
        status = top_level->append(rhs_ref);
        if (status != AKU_SUCCESS) {
            return std::make_tuple(status, EMPTY_ADDR);
        }
    }
    return std::make_tuple(AKU_SUCCESS, EMPTY_ADDR);
}

std::tuple<aku_Status, LogicAddr> NBTreeLeaf::split(std::shared_ptr<BlockStore> bstore,
                                                    aku_Timestamp pivot,
                                                    bool preserve_backrefs)
{
    // New superblock
    NBTreeSuperblock sblock(get_id(), preserve_backrefs ? get_prev_addr() : EMPTY_ADDR, get_fanout(), 0);
    aku_Status status;
    LogicAddr  addr;
    u16 fanout = 0;
    std::tie(status, addr) = split_into(bstore, pivot, false, &fanout, &sblock);
    if (status != AKU_SUCCESS || sblock.nelements() == 0) {
        return std::make_tuple(status, EMPTY_ADDR);
    }
    std::tie(status, addr) = sblock.commit(bstore);
    if (status != AKU_SUCCESS) {
        return std::make_tuple(status, EMPTY_ADDR);
    }
    return std::make_tuple(AKU_SUCCESS, addr);
}


// //////////////////////// //
//     NBTreeSuperblock     //
// //////////////////////// //

NBTreeSuperblock::NBTreeSuperblock(aku_ParamId id, LogicAddr prev, u16 fanout, u16 lvl)
    : block_(std::make_shared<Block>())
    , id_(id)
    , write_pos_(0)
    , fanout_index_(fanout)
    , level_(lvl)
    , prev_(prev)
    , immutable_(false)
{
    SubtreeRef* pref = subtree_cast(block_->get_data());
    pref->type = NBTreeBlockType::INNER;
    assert(prev_ != 0);
}

NBTreeSuperblock::NBTreeSuperblock(std::shared_ptr<Block> block)
    : block_(block)
    , immutable_(true)
{
    // Use zero-copy here.
    SubtreeRef const* ref = subtree_cast(block->get_cdata());
    assert(ref->type == NBTreeBlockType::INNER);
    id_ = ref->id;
    fanout_index_ = ref->fanout_index;
    prev_ = ref->addr;
    write_pos_ = ref->payload_size;
    level_ = ref->level;
    assert(prev_ != 0);
}

NBTreeSuperblock::NBTreeSuperblock(LogicAddr addr, std::shared_ptr<BlockStore> bstore)
    : NBTreeSuperblock(read_block_from_bstore(bstore, addr))
{
}

NBTreeSuperblock::NBTreeSuperblock(LogicAddr addr, std::shared_ptr<BlockStore> bstore, bool remove_last)
    : block_(std::make_shared<Block>())
    , immutable_(false)
{
    std::shared_ptr<Block> block = read_block_from_bstore(bstore, addr);
    SubtreeRef const* ref = subtree_cast(block->get_cdata());
    assert(ref->type == NBTreeBlockType::INNER);
    id_ = ref->id;
    fanout_index_ = ref->fanout_index;
    prev_ = ref->addr;
    level_ = ref->level;
    write_pos_ = ref->payload_size;
    if (remove_last && write_pos_ != 0) {
        write_pos_--;
    }
    assert(prev_ != 0);
    // We can't use zero-copy here because `block` belongs to other node.
    memcpy(block_->get_data(), block->get_cdata(), AKU_BLOCK_SIZE);
}

SubtreeRef const* NBTreeSuperblock::get_sblockmeta() const {
    SubtreeRef const* pref = subtree_cast(block_->get_cdata());
    return pref;
}

size_t NBTreeSuperblock::nelements() const {
    return write_pos_;
}

u16 NBTreeSuperblock::get_level() const {
    return level_;
}

u16 NBTreeSuperblock::get_fanout() const {
    return fanout_index_;
}

aku_ParamId NBTreeSuperblock::get_id() const {
    return id_;
}

LogicAddr NBTreeSuperblock::get_prev_addr() const {
    return prev_;
}

void NBTreeSuperblock::set_prev_addr(LogicAddr addr) {
    assert(addr != 0);
    prev_ = addr;
    subtree_cast(block_->get_data())->addr = addr;
}

void NBTreeSuperblock::set_node_fanout(u16 newfanout) {
    assert(newfanout <= AKU_NBTREE_FANOUT);
    fanout_index_ = newfanout;
    subtree_cast(block_->get_data())->fanout_index = newfanout;
}

LogicAddr NBTreeSuperblock::get_addr() const {
    return block_->get_addr();
}

aku_Status NBTreeSuperblock::append(const SubtreeRef &p) {
    if (is_full()) {
        return AKU_EOVERFLOW;
    }
    if (immutable_) {
        return AKU_EBAD_DATA;
    }
    assert(p.count != 0);
    // Write data into buffer
    SubtreeRef* pref = subtree_cast(block_->get_data());
    auto it = pref + 1 + write_pos_;
    *it = p;
    if (write_pos_ == 0) {
        pref->begin = p.begin;
    }
    pref->end = p.end;
    write_pos_++;
    return AKU_SUCCESS;
}

std::tuple<aku_Status, LogicAddr> NBTreeSuperblock::commit(std::shared_ptr<BlockStore> bstore) {
    assert(nelements() != 0);
    if (immutable_) {
        return std::make_tuple(AKU_EBAD_DATA, EMPTY_ADDR);
    }
    SubtreeRef* backref = subtree_cast(block_->get_data());
    auto status = init_subtree_from_subtree(*this, *backref);
    if (status != AKU_SUCCESS) {
        return std::make_tuple(status, EMPTY_ADDR);
    }
    backref->addr = prev_;
    backref->payload_size = static_cast<u16>(write_pos_);
    assert(backref->payload_size + sizeof(SubtreeRef) < AKU_BLOCK_SIZE);
    backref->fanout_index = fanout_index_;
    backref->id = id_;
    backref->level = level_;
    backref->type  = NBTreeBlockType::INNER;
    backref->version = AKUMULI_VERSION;
    // add checksum
    backref->checksum = bstore->checksum(block_->get_cdata() + sizeof(SubtreeRef), backref->payload_size);
    return bstore->append_block(block_);
}

bool NBTreeSuperblock::is_full() const {
    return write_pos_ >= AKU_NBTREE_FANOUT;
}

aku_Status NBTreeSuperblock::read_all(std::vector<SubtreeRef>* refs) const {
    SubtreeRef const* ref = subtree_cast(block_->get_cdata());
    for(u32 ix = 0u; ix < write_pos_; ix++) {
        auto p = ref + 1 + ix;
        refs->push_back(*p);
    }
    return AKU_SUCCESS;
}

bool NBTreeSuperblock::top(SubtreeRef* outref) const {
    if (write_pos_ == 0) {
        return false;
    }
    SubtreeRef const* ref = subtree_cast(block_->get_cdata());
    auto p = ref + write_pos_;
    *outref = *p;
    return true;
}

bool NBTreeSuperblock::top(LogicAddr* outaddr) const {
    SubtreeRef child;
    if (top(&child)) {
        *outaddr = child.addr;
        return true;
    }
    return false;
}

std::tuple<aku_Timestamp, aku_Timestamp> NBTreeSuperblock::get_timestamps() const {
    SubtreeRef const* pref = subtree_cast(block_->get_cdata());
    return std::tie(pref->begin, pref->end);
}

std::unique_ptr<RealValuedOperator> NBTreeSuperblock::search(aku_Timestamp begin,
                                                         aku_Timestamp end,
                                                         std::shared_ptr<BlockStore> bstore) const
{
    std::unique_ptr<RealValuedOperator> result;
    result.reset(new NBTreeSBlockIterator(bstore, *this, begin, end));
    return std::move(result);
}

std::unique_ptr<RealValuedOperator> NBTreeSuperblock::filter(aku_Timestamp begin,
                                                             aku_Timestamp end,
                                                             const ValueFilter& filter,
                                                             std::shared_ptr<BlockStore> bstore) const
{
    std::unique_ptr<RealValuedOperator> result;
    result.reset(new NBTreeSBlockFilter(bstore, *this, begin, end, filter));
    return std::move(result);
}

std::unique_ptr<AggregateOperator> NBTreeSuperblock::aggregate(aku_Timestamp begin,
                                                            aku_Timestamp end,
                                                            std::shared_ptr<BlockStore> bstore) const
{
    std::unique_ptr<AggregateOperator> result;
    result.reset(new NBTreeSBlockAggregator(bstore, *this, begin, end));
    return std::move(result);
}

std::unique_ptr<AggregateOperator> NBTreeSuperblock::candlesticks(aku_Timestamp begin, aku_Timestamp end,
                                                                 std::shared_ptr<BlockStore> bstore,
                                                                 NBTreeCandlestickHint hint) const
{
    std::unique_ptr<AggregateOperator> result;
    result.reset(new NBTreeSBlockCandlesticsIter(bstore, *this, begin, end, hint));
    return std::move(result);
}

std::unique_ptr<AggregateOperator> NBTreeSuperblock::group_aggregate(aku_Timestamp begin,
                                                                    aku_Timestamp end,
                                                                    u64 step,
                                                                    std::shared_ptr<BlockStore> bstore) const
{
    std::unique_ptr<AggregateOperator> result;
    result.reset(new NBTreeSBlockGroupAggregator(bstore, *this, begin, end, step));
    return std::move(result);
}

std::tuple<aku_Status, LogicAddr> NBTreeSuperblock::split_into(std::shared_ptr<BlockStore> bstore,
                                                                          aku_Timestamp pivot,
                                                                          bool preserve_horizontal_links,
                                                                          NBTreeSuperblock* root)
{
    // for each node in BFS order:
    //      if pivot is inside the node:
    //          node.split() <-- recursive call
    //      else if top_level_node and node is on the right from pivot:
    //          node.clone().fix_horizontal_link()
    std::vector<SubtreeRef> refs;
    aku_Status status = read_all(&refs);
    if (status != AKU_SUCCESS || refs.empty()) {
        return std::make_tuple(status, EMPTY_ADDR);
    }
    for (u32 i = 0; i < refs.size(); i++) {
        if (refs[i].begin <= pivot && pivot <= refs[i].end) {
            // Do split the node
            LogicAddr new_ith_child_addr = EMPTY_ADDR;
            u16 current_fanout = 0;
            // Clone current node
            for (u32 j = 0; j < i; j++) {
                root->append(refs[j]);
                current_fanout++;
            }
            std::shared_ptr<Block> block;
            std::tie(status, block) = read_and_check(bstore, refs[i].addr);
            if (status != AKU_SUCCESS) {
                return std::make_tuple(status, EMPTY_ADDR);
            }
            auto refsi = subtree_cast(block->get_cdata());
            assert(refsi->count == refs[i].count);
            assert(refsi->type  == refs[i].type);
            assert(refsi->begin == refs[i].begin);
            AKU_UNUSED(refsi);
            if (refs[i].type == NBTreeBlockType::INNER) {
                NBTreeSuperblock sblock(block);
                LogicAddr ignored;
                std::tie(status, new_ith_child_addr, ignored) = sblock.split(bstore, pivot, false);
                if (status != AKU_SUCCESS) {
                    return std::make_tuple(status, EMPTY_ADDR);
                }
            } else {
                NBTreeLeaf oldleaf(block);
                if ((refs.size() - AKU_NBTREE_FANOUT) > 1) {
                    // Split in-place
                    std::tie(status, new_ith_child_addr) = oldleaf.split_into(bstore, pivot, preserve_horizontal_links, &current_fanout, root);
                    if (status != AKU_SUCCESS) {
                        return std::make_tuple(status, EMPTY_ADDR);
                    }
                } else {
                    // Create new level in the tree
                    std::tie(status, new_ith_child_addr) = oldleaf.split(bstore, pivot, preserve_horizontal_links);
                    if (status != AKU_SUCCESS) {
                        return std::make_tuple(status, EMPTY_ADDR);
                    }
                }
            }
            if (new_ith_child_addr != EMPTY_ADDR) {
                SubtreeRef newref;
                std::shared_ptr<Block> block = read_block_from_bstore(bstore, new_ith_child_addr);
                NBTreeSuperblock child(block);
                status = init_subtree_from_subtree(child, newref);
                if (status != AKU_SUCCESS) {
                    return std::make_tuple(status, EMPTY_ADDR);
                }
                newref.addr = new_ith_child_addr;
                root->append(newref);
                current_fanout++;
            }
            LogicAddr last_child_addr;
            if (!root->top(&last_child_addr)) {
                AKU_PANIC("Attempt to split an empty node");
            }
            if (preserve_horizontal_links) {
                // Fix backrefs on the right from the pivot
                // Move from left to right and clone the blocks fixing
                // the back references.
                for (u32 j = i+1; j < refs.size(); j++) {
                    if (refs[j].type == NBTreeBlockType::INNER) {
                        NBTreeSuperblock cloned_child(refs[j].addr, bstore, false);
                        cloned_child.set_prev_addr(last_child_addr);
                        cloned_child.set_node_fanout(current_fanout);
                        current_fanout++;
                        std::tie(status, last_child_addr) = cloned_child.commit(bstore);
                        if (status != AKU_SUCCESS) {
                            return std::make_tuple(status, EMPTY_ADDR);
                        }
                        SubtreeRef backref;
                        status = init_subtree_from_subtree(cloned_child, backref);
                        if (status != AKU_SUCCESS) {
                            return std::make_tuple(status, EMPTY_ADDR);
                        }
                        backref.addr = last_child_addr;
                        status = root->append(backref);
                        if (status != AKU_SUCCESS) {
                            return std::make_tuple(status, EMPTY_ADDR);
                        }
                    } else {
                        std::shared_ptr<Block> child_block;
                        std::tie(status, child_block) = read_and_check(bstore, refs[j].addr);
                        NBTreeLeaf cloned_child(child_block, NBTreeLeaf::CloneTag());
                        cloned_child.set_prev_addr(last_child_addr);
                        cloned_child.set_node_fanout(current_fanout);
                        current_fanout++;
                        std::tie(status, last_child_addr) = cloned_child.commit(bstore);
                        if (status != AKU_SUCCESS) {
                            return std::make_tuple(status, EMPTY_ADDR);
                        }
                        SubtreeRef backref;
                        status = init_subtree_from_leaf(cloned_child, backref);
                        if (status != AKU_SUCCESS) {
                            return std::make_tuple(status, EMPTY_ADDR);
                        }
                        backref.addr = last_child_addr;
                        status = root->append(backref);
                        if (status != AKU_SUCCESS) {
                            return std::make_tuple(status, EMPTY_ADDR);
                        }
                    }
                }
            } else {
                for (u32 j = i+1; j < refs.size(); j++) {
                    root->append(refs[j]);
                }
            }
            return std::tie(status, last_child_addr);
        }
    }
    // The pivot point is not found
    return std::make_tuple(AKU_ENOT_FOUND, EMPTY_ADDR);
}

std::tuple<aku_Status, LogicAddr, LogicAddr> NBTreeSuperblock::split(std::shared_ptr<BlockStore> bstore,
                                                                     aku_Timestamp pivot,
                                                                     bool preserve_horizontal_links)
{
    aku_Status status;
    LogicAddr last_child;
    NBTreeSuperblock new_sblock(id_, prev_, get_fanout(), level_);
    std::tie(status, last_child) = split_into(bstore, pivot, preserve_horizontal_links, &new_sblock);
    if (status != AKU_SUCCESS || new_sblock.nelements() == 0) {
        return std::make_tuple(status, EMPTY_ADDR, EMPTY_ADDR);
    }
    LogicAddr newaddr = EMPTY_ADDR;
    std::tie(status, newaddr) = new_sblock.commit(bstore);
    if (status != AKU_SUCCESS) {
        return std::make_tuple(status, EMPTY_ADDR, EMPTY_ADDR);
    }
    return std::tie(status, newaddr, last_child);
}
// //////////////////////// //
//        NBTreeExtent      //
// //////////////////////// //


//! Represents extent made of one memory resident leaf node
struct NBTreeLeafExtent : NBTreeExtent {
    std::shared_ptr<BlockStore> bstore_;
    std::weak_ptr<NBTreeExtentsList> roots_;
    aku_ParamId id_;
    LogicAddr last_;
    std::shared_ptr<NBTreeLeaf> leaf_;
    u16 fanout_index_;
    // padding
    u16 pad0_;
    u32 pad1_;

    NBTreeLeafExtent(std::shared_ptr<BlockStore> bstore,
                     std::shared_ptr<NBTreeExtentsList> roots,
                     aku_ParamId id,
                     LogicAddr last)
        : bstore_(bstore)
        , roots_(roots)
        , id_(id)
        , last_(last)
        , fanout_index_(0)
        , pad0_{}
        , pad1_{}
    {
        if (last_ != EMPTY_ADDR) {
            // Load previous node and calculate fanout.
            aku_Status status;
            std::shared_ptr<Block> block;
            std::tie(status, block) = read_and_check(bstore_, last_);
            if (status == AKU_EUNAVAILABLE) {
                // Can't read previous node (retention)
                fanout_index_ = 0;
                last_ = EMPTY_ADDR;
            } else if (status != AKU_SUCCESS) {
                AKU_PANIC("Invalid argument, " + StatusUtil::str(status));
            } else {
                auto psubtree = subtree_cast(block->get_cdata());
                fanout_index_ = psubtree->fanout_index + 1;
                if (fanout_index_ == AKU_NBTREE_FANOUT) {
                    fanout_index_ = 0;
                    last_ = EMPTY_ADDR;
                }
            }
        }
        reset_leaf();
    }

    virtual ExtentStatus status() const {
        // Leaf extent can be new and empty or new and filled with data
        if (leaf_->nelements() == 0) {
            return ExtentStatus::NEW;
        }
        return ExtentStatus::OK;
    }

    virtual aku_Status update_prev_addr(LogicAddr addr) override {
        if (leaf_->get_addr() == EMPTY_ADDR) {
            leaf_->set_prev_addr(addr);
            return AKU_SUCCESS;
        }
        // This can happen due to concurrent access
        return AKU_EACCESS;
    }

    virtual aku_Status update_fanout_index(u16 fanout_index) override {
        if (leaf_->get_addr() == EMPTY_ADDR) {
            leaf_->set_node_fanout(fanout_index);
            fanout_index_ = fanout_index;
            return AKU_SUCCESS;
        }
        // This can happen due to concurrent access
        return AKU_EACCESS;
    }

    aku_Status get_prev_subtreeref(SubtreeRef &payload) {
        aku_Status status = AKU_SUCCESS;
        std::shared_ptr<Block> block;
        std::tie(status, block) = read_and_check(bstore_, last_);
        if (status != AKU_SUCCESS) {
            return status;
        }
        NBTreeLeaf leaf(block);
        status = init_subtree_from_leaf(leaf, payload);
        payload.addr = last_;
        return status;
    }

    u16 get_current_fanout_index() const {
        return leaf_->get_fanout();
    }

    void reset_leaf() {
        leaf_.reset(new NBTreeLeaf(id_, last_, fanout_index_));
    }

    virtual std::tuple<bool, LogicAddr> append(aku_Timestamp ts, double value);
    virtual std::tuple<bool, LogicAddr> append(const SubtreeRef &pl);
<<<<<<< HEAD
    virtual std::tuple<bool, LogicAddr> commit(bool final) override;
    virtual std::unique_ptr<RealValuedOperator> search(aku_Timestamp begin, aku_Timestamp end) const override;
    virtual std::unique_ptr<AggregateOperator> aggregate(aku_Timestamp begin, aku_Timestamp end) const override;
    virtual std::unique_ptr<AggregateOperator> candlesticks(aku_Timestamp begin, aku_Timestamp end, NBTreeCandlestickHint hint) const override;
    virtual std::unique_ptr<AggregateOperator> group_aggregate(aku_Timestamp begin, aku_Timestamp end, u64 step) const override;
    virtual bool is_dirty() const override;
=======
    virtual std::tuple<bool, LogicAddr> commit(bool final);
    virtual std::unique_ptr<RealValuedOperator> search(aku_Timestamp begin, aku_Timestamp end) const;
    virtual std::unique_ptr<RealValuedOperator> filter(aku_Timestamp begin,
                                                       aku_Timestamp end,
                                                       const ValueFilter& filter) const;
    virtual std::unique_ptr<AggregateOperator> aggregate(aku_Timestamp begin, aku_Timestamp end) const;
    virtual std::unique_ptr<AggregateOperator> candlesticks(aku_Timestamp begin, aku_Timestamp end, NBTreeCandlestickHint hint) const;
    virtual std::unique_ptr<AggregateOperator> group_aggregate(aku_Timestamp begin, aku_Timestamp end, u64 step) const;
    virtual bool is_dirty() const;
>>>>>>> 87320f6f
    virtual void debug_dump(std::ostream& stream, int base_indent, std::function<std::string(aku_Timestamp)> tsformat, u32 mask) const override;
    virtual std::tuple<bool, LogicAddr> split(aku_Timestamp pivot) override;
};


static void dump_subtree_ref(std::ostream& stream,
                             SubtreeRef const* ref,
                             LogicAddr prev_addr,
                             int base_indent,
                             LogicAddr self_addr,
                             std::function<std::string(aku_Timestamp)> tsformat,
                             u32 mask=0xFFFFFFFF)
{
    auto tag = [base_indent](const char* tag_name) {
        std::stringstream str;
        for (int i = 0; i < base_indent; i++) {
            str << '\t';
        }
        str << '<' << tag_name << '>';
        return str.str();
    };
    auto afmt = [](LogicAddr addr) {
        if (addr == EMPTY_ADDR) {
            return std::string();
        }
        return std::to_string(addr);
    };
    if (mask&1) {
        if (ref->type == NBTreeBlockType::LEAF) {
            stream << tag("type")     << "Leaf"                       << "</type>\n";
        } else {
            stream << tag("type")     << "Superblock"                 << "</type>\n";
        }
    }
    if (mask & 2) {
        stream << tag("addr")         << afmt(self_addr)              << "</addr>\n";
    }
    if (mask & 4) {
        stream << tag("id")           << ref->id                      << "</id>\n";
    }
    if (mask & 8) {
        stream << tag("prev_addr")    << afmt(prev_addr)              << "</prev_addr>\n";
    }
    if (mask & 16) {
        stream << tag("begin")        << tsformat(ref->begin)         << "</begin>\n";
    }
    if (mask & 32) {
        stream << tag("end")          << tsformat(ref->end)           << "</end>\n";
    }
    if (mask & 64) {
        stream << tag("count")        << ref->count                   << "</count>\n";
    }
    if (mask & 128) {
        stream << tag("min")          << ref->min                     << "</min>\n";
    }
    if (mask & 0x100) {
        stream << tag("min_time")     << tsformat(ref->min_time)      << "</min_time>\n";
    }
    if (mask & 0x200) {
        stream << tag("max")          << ref->max                     << "</max>\n";
    }
    if (mask & 0x400) {
        stream << tag("max_time")     << tsformat(ref->max_time)      << "</max_time>\n";
    }
    if (mask & 0x800) {
        stream << tag("sum")          << ref->sum                     << "</sum>\n";
    }
    if (mask & 0x1000) {
        stream << tag("first")        << ref->first                   << "</first>\n";
    }
    if (mask & 0x2000) {
        stream << tag("last")         << ref->last                    << "</last>\n";
    }
    if (mask & 0x4000) {
        stream << tag("version")      << ref->version                 << "</version>\n";
    }
    if (mask & 0x8000) {
        stream << tag("level")        << ref->level                   << "</level>\n";
    }
    if (mask & 0x10000) {
        stream << tag("type")         << ref->type                    << "</level>\n";
    }
    if (mask & 0x20000) {
        stream << tag("payload_size") << ref->payload_size            << "</payload_size>\n";
    }
    if (mask & 0x40000) {
        stream << tag("fanout_index") << ref->fanout_index            << "</fanout_index>\n";
    }
    if (mask & 0x80000) {
        stream << tag("checksum")     << ref->checksum                << "</checksum>\n";
    }
}


void NBTreeLeafExtent::debug_dump(std::ostream& stream, int base_indent, std::function<std::string(aku_Timestamp)> tsformat, u32 mask) const {
    SubtreeRef const* ref = leaf_->get_leafmeta();
    stream << std::string(static_cast<size_t>(base_indent), '\t') <<  "<node>\n";
    dump_subtree_ref(stream, ref, leaf_->get_prev_addr(), base_indent + 1, leaf_->get_addr(), tsformat, mask);
    stream << std::string(static_cast<size_t>(base_indent), '\t') << "</node>\n";
}

std::tuple<bool, LogicAddr> NBTreeLeafExtent::append(SubtreeRef const&) {
    AKU_PANIC("Can't append subtree to leaf node");
}

std::tuple<bool, LogicAddr> NBTreeLeafExtent::append(aku_Timestamp ts, double value) {
    // Invariant: leaf_ should be initialized, if leaf_ is full
    // and pushed to block-store, reset_leaf should be called
    aku_Status status = leaf_->append(ts, value);
    if (status == AKU_EOVERFLOW) {
        LogicAddr addr;
        bool parent_saved;
        // Commit full node
        std::tie(parent_saved, addr) = commit(false);
        // Stack overflow here means that there is a logic error in
        // the program that results in NBTreeLeaf::append always
        // returning AKU_EOVERFLOW.
        append(ts, value);
        return std::make_tuple(parent_saved, addr);
    }
    return std::make_tuple(false, EMPTY_ADDR);
}

//! Forcibly commit changes, even if current page is not full
std::tuple<bool, LogicAddr> NBTreeLeafExtent::commit(bool final) {
    // Invariant: after call to this method data from `leaf_` should
    // endup in block store, upper level root node should be updated
    // and `leaf_` variable should be reset.
    // Otherwise: panic should be triggered.

    LogicAddr addr;
    aku_Status status;
    std::tie(status, addr) = leaf_->commit(bstore_);
    if (status != AKU_SUCCESS) {
        AKU_PANIC("Can't write leaf-node to block-store, " + StatusUtil::str(status));
    }
    // Gather stats and send them to upper-level node
    SubtreeRef payload = INIT_SUBTREE_REF;
    status = init_subtree_from_leaf(*leaf_, payload);
    if (status != AKU_SUCCESS) {
        // This shouldn't happen because leaf node can't be
        // empty just after overflow.
        AKU_PANIC("Can summarize leaf-node - " + StatusUtil::str(status));
    }
    payload.addr = addr;
    bool parent_saved = false;
    auto roots_collection = roots_.lock();
    size_t next_level = payload.level + 1;
    if (roots_collection) {
        if (!final || roots_collection->_get_roots().size() > next_level) {
            parent_saved = roots_collection->append(payload);
        }
    } else {
        // Invariant broken.
        // Roots collection was destroyed before write process
        // stops.
        AKU_PANIC("Roots collection destroyed");
    }
    fanout_index_++;
    last_ = addr;
    if (fanout_index_ == AKU_NBTREE_FANOUT) {
        fanout_index_ = 0;
        last_ = EMPTY_ADDR;
    }
    reset_leaf();
    // NOTE: we should reset current extent's rescue point because parent node was saved and
    // already has a link to current extent (e.g. leaf node was saved and new leaf
    // address was added to level 1 node, level 1 node becomes full and was written to disk).
    // If we won't do this - we will read the same information twice during crash recovery process.
    return std::make_tuple(parent_saved, addr);
}

std::unique_ptr<RealValuedOperator> NBTreeLeafExtent::search(aku_Timestamp begin, aku_Timestamp end) const {
    return std::move(leaf_->range(begin, end));
}

std::unique_ptr<RealValuedOperator> NBTreeLeafExtent::filter(aku_Timestamp begin,
                                                             aku_Timestamp end,
                                                             const ValueFilter& filter) const
{
    return std::move(leaf_->filter(begin, end, filter));
}

std::unique_ptr<AggregateOperator> NBTreeLeafExtent::aggregate(aku_Timestamp begin, aku_Timestamp end) const {
    return std::move(leaf_->aggregate(begin, end));
}

std::unique_ptr<AggregateOperator> NBTreeLeafExtent::candlesticks(aku_Timestamp begin, aku_Timestamp end, NBTreeCandlestickHint hint) const {
    return std::move(leaf_->candlesticks(begin, end, hint));
}

std::unique_ptr<AggregateOperator> NBTreeLeafExtent::group_aggregate(aku_Timestamp begin, aku_Timestamp end, u64 step) const {
    return std::move(leaf_->group_aggregate(begin, end, step));
}

bool NBTreeLeafExtent::is_dirty() const {
    if (leaf_) {
        return leaf_->nelements() != 0;
    }
    return false;
}

std::tuple<bool, LogicAddr> NBTreeLeafExtent::split(aku_Timestamp pivot) {
    aku_Status status;
    LogicAddr addr;
    std::tie(status, addr) = leaf_->split(bstore_, pivot, true);
    if (status != AKU_SUCCESS || addr == EMPTY_ADDR) {
        return std::make_tuple(false, EMPTY_ADDR);
    }
    auto block = read_block_from_bstore(bstore_, addr);
    NBTreeSuperblock sblock(block);
    // Gather stats and send them to upper-level node
    SubtreeRef payload = INIT_SUBTREE_REF;
    status = init_subtree_from_subtree(sblock, payload);
    if (status != AKU_SUCCESS) {
        // This shouldn't happen because sblock can't be empty, it contains
        // two or one child element.
        AKU_PANIC("Can summarize leaf-node - " + StatusUtil::str(status));
    }
    payload.addr = addr;
    bool parent_saved = false;
    auto roots_collection = roots_.lock();
    if (roots_collection) {
        parent_saved = roots_collection->append(payload);
    } else {
        // Invariant broken.
        // Roots collection was destroyed before write process
        // stops.
        AKU_PANIC("Roots collection destroyed");
    }
    fanout_index_++;
    last_ = addr;
    if (fanout_index_ == AKU_NBTREE_FANOUT) {
        fanout_index_ = 0;
        last_ = EMPTY_ADDR;
    }
    reset_leaf();
    return std::make_tuple(parent_saved, addr);
}

// ////////////////////// //
//   NBTreeSBlockExtent   //
// ////////////////////// //

struct NBTreeSBlockExtent : NBTreeExtent {
    std::shared_ptr<BlockStore> bstore_;
    std::weak_ptr<NBTreeExtentsList> roots_;
    std::unique_ptr<NBTreeSuperblock> curr_;
    aku_ParamId id_;
    LogicAddr last_;
    u16 fanout_index_;
    u16 level_;
    // padding
    u32 killed_;

    NBTreeSBlockExtent(std::shared_ptr<BlockStore> bstore,
                       std::shared_ptr<NBTreeExtentsList> roots,
                       aku_ParamId id,
                       LogicAddr addr,
                       u16 level)
        : bstore_(bstore)
        , roots_(roots)
        , id_(id)
        , last_(EMPTY_ADDR)
        , fanout_index_(0)
        , level_(level)
        , killed_(0)
    {
        if (addr != EMPTY_ADDR) {
            // `addr` is not empty. Node should be restored from
            // block-store.
            aku_Status status;
            std::shared_ptr<Block> block;
            std::tie(status, block) = read_and_check(bstore_, addr);
            if (status  == AKU_EUNAVAILABLE) {
                addr = EMPTY_ADDR;
                killed_ = 1;
            } else if (status != AKU_SUCCESS) {
                AKU_PANIC("Invalid argument, " + StatusUtil::str(status));
            } else {
                auto psubtree = subtree_cast(block->get_cdata());
                fanout_index_ = psubtree->fanout_index + 1;
                if (fanout_index_ == AKU_NBTREE_FANOUT) {
                    fanout_index_ = 0;
                    last_ = EMPTY_ADDR;
                }
                last_ = psubtree->addr;
            }
        }
        if (addr != EMPTY_ADDR) {
            // CoW constructor should be used here.
            curr_.reset(new NBTreeSuperblock(addr, bstore_, false));
        } else {
            // `addr` is not set. Node should be created from scratch.
            curr_.reset(new NBTreeSuperblock(id, EMPTY_ADDR, 0, level));
        }
    }

    ExtentStatus status() const override {
        if (killed_) {
            return ExtentStatus::KILLED_BY_RETENTION;
        } else if (curr_->nelements() == 0) {
            // Node is new
            return ExtentStatus::NEW;
        }
        // Node is filled with data or created using CoW constructor
        return ExtentStatus::OK;
    }

    virtual aku_Status update_prev_addr(LogicAddr addr) override {
        if (curr_->get_addr() == EMPTY_ADDR) {
            curr_->set_prev_addr(addr);
            return AKU_SUCCESS;
        }
        return AKU_EACCESS;
    }

    virtual aku_Status update_fanout_index(u16 fanout_index) override {
        if (curr_->get_addr() == EMPTY_ADDR) {
            curr_->set_node_fanout(fanout_index);
            fanout_index_ = fanout_index;
            return AKU_SUCCESS;
        }
        return AKU_EACCESS;
    }

    void reset_subtree() {
        curr_.reset(new NBTreeSuperblock(id_, last_, fanout_index_, level_));
    }

    u16 get_fanout_index() const {
        return fanout_index_;
    }

    u16 get_level() const {
        return level_;
    }

    LogicAddr get_prev_addr() const {
        return curr_->get_prev_addr();
    }

    virtual std::tuple<bool, LogicAddr> append(aku_Timestamp ts, double value) override;
    virtual std::tuple<bool, LogicAddr> append(const SubtreeRef &pl);
    virtual std::tuple<bool, LogicAddr> commit(bool final);
    virtual std::unique_ptr<RealValuedOperator> search(aku_Timestamp begin, aku_Timestamp end) const;
    virtual std::unique_ptr<RealValuedOperator> filter(aku_Timestamp begin,
                                                       aku_Timestamp end,
                                                       const ValueFilter& filter) const;
    virtual std::unique_ptr<AggregateOperator> aggregate(aku_Timestamp begin, aku_Timestamp end) const;
    virtual std::unique_ptr<AggregateOperator> candlesticks(aku_Timestamp begin, aku_Timestamp end, NBTreeCandlestickHint hint) const;
    virtual std::unique_ptr<AggregateOperator> group_aggregate(aku_Timestamp begin, aku_Timestamp end, u64 step) const;
    virtual bool is_dirty() const;
    virtual void debug_dump(std::ostream& stream, int base_indent, std::function<std::string(aku_Timestamp)> tsformat, u32 mask) const override;
    virtual std::tuple<bool, LogicAddr> split(aku_Timestamp pivot);
};

void NBTreeSBlockExtent::debug_dump(std::ostream& stream, int base_indent, std::function<std::string(aku_Timestamp)> tsformat, u32 mask) const {
    SubtreeRef const* ref = curr_->get_sblockmeta();
    stream << std::string(static_cast<size_t>(base_indent), '\t') <<  "<node>\n";
    dump_subtree_ref(stream, ref, curr_->get_prev_addr(), base_indent + 1, curr_->get_addr(), tsformat, mask);

    std::vector<SubtreeRef> refs;
    aku_Status status = curr_->read_all(&refs);
    if (status != AKU_SUCCESS) {
        Logger::msg(AKU_LOG_ERROR, std::string("Can't read data ") + StatusUtil::str(status));
        return;
    }

    if (refs.empty()) {
        stream << std::string(static_cast<size_t>(base_indent), '\t') <<  "</node>\n";
        return;
    }

    // Traversal control
    enum class Action {
        DUMP_NODE,
        OPEN_NODE,
        CLOSE_NODE,
        OPEN_CHILDREN,
        CLOSE_CHILDREN,
    };

    typedef std::tuple<LogicAddr, Action, int> StackItem;

    std::stack<StackItem> stack;

    stack.push(std::make_tuple(0, Action::CLOSE_NODE, base_indent));
    stack.push(std::make_tuple(0, Action::CLOSE_CHILDREN, base_indent + 1));
    for (auto const& ref: refs) {
        LogicAddr addr = ref.addr;
        stack.push(std::make_tuple(0, Action::CLOSE_NODE, base_indent + 2));
        stack.push(std::make_tuple(addr, Action::DUMP_NODE, base_indent + 3));
        stack.push(std::make_tuple(0, Action::OPEN_NODE, base_indent + 2));
    }
    stack.push(std::make_tuple(0, Action::OPEN_CHILDREN, base_indent + 1));

    // Tree traversal (depth first)
    while(!stack.empty()) {
        LogicAddr addr;
        Action action;
        int indent;
        std::tie(addr, action, indent) = stack.top();
        stack.pop();

        auto tag = [indent](const char* tag_name, const char* tag_opener = "<") {
            return std::string(static_cast<size_t>(indent), '\t') + tag_opener + tag_name + ">";
        };

        switch(action) {
        case Action::DUMP_NODE: {
            aku_Status status;
            std::shared_ptr<Block> block;
            std::tie(status, block) = bstore_->read_block(addr);
            if (status != AKU_SUCCESS) {
                stream << tag("addr") << addr << "</addr>\n";
                stream << tag("fail") << StatusUtil::c_str(status) << "</fail>" << std::endl;
                continue;
            }
            auto subtreeref = reinterpret_cast<const SubtreeRef*>(block->get_cdata());
            if (subtreeref->type == NBTreeBlockType::LEAF) {
                // leaf node
                NBTreeLeaf leaf(block);
                SubtreeRef const* ref = leaf.get_leafmeta();
                dump_subtree_ref(stream, ref, leaf.get_prev_addr(), indent, leaf.get_addr(), tsformat, mask);
            } else {
                // superblock
                NBTreeSuperblock sblock(block);
                SubtreeRef const* ref = sblock.get_sblockmeta();
                dump_subtree_ref(stream, ref, sblock.get_prev_addr(), indent, sblock.get_addr(), tsformat, mask);
                std::vector<SubtreeRef> children;
                status = sblock.read_all(&children);
                if (status != AKU_SUCCESS) {
                    AKU_PANIC("Can't read superblock");
                }
                stack.push(std::make_tuple(0, Action::CLOSE_CHILDREN, indent));
                for(const SubtreeRef& sref: children) {
                    stack.push(std::make_tuple(0, Action::CLOSE_NODE, indent + 1));
                    stack.push(std::make_tuple(sref.addr, Action::DUMP_NODE, indent + 2));
                    stack.push(std::make_tuple(0, Action::OPEN_NODE, indent + 1));
                }
                stack.push(std::make_tuple(0, Action::OPEN_CHILDREN, indent));
            }
        }
        break;
        case Action::OPEN_NODE:
            stream << tag("node") << std::endl;
        break;
        case Action::CLOSE_NODE:
            stream << tag("node", "</") << std::endl;
        break;
        case Action::OPEN_CHILDREN:
            stream << tag("children") << std::endl;
        break;
        case Action::CLOSE_CHILDREN:
            stream << tag("children", "</") << std::endl;
        break;
        };
    }
}

std::tuple<bool, LogicAddr> NBTreeSBlockExtent::append(aku_Timestamp, double) {
    AKU_PANIC("Data should be added to the root 0");
}

std::tuple<bool, LogicAddr> NBTreeSBlockExtent::append(SubtreeRef const& pl) {
    auto status = curr_->append(pl);
    if (status == AKU_EOVERFLOW) {
        LogicAddr addr;
        bool parent_saved;
        std::tie(parent_saved, addr) = commit(false);
        append(pl);
        return std::make_tuple(parent_saved, addr);
    }
    return std::make_tuple(false, EMPTY_ADDR);
}

std::tuple<bool, LogicAddr> NBTreeSBlockExtent::commit(bool final) {
    // Invariant: after call to this method data from `curr_` should
    // endup in block store, upper level root node should be updated
    // and `curr_` variable should be reset.
    // Otherwise: panic should be triggered.

    LogicAddr addr;
    aku_Status status;
    std::tie(status, addr) = curr_->commit(bstore_);
    if (status != AKU_SUCCESS) {
        AKU_PANIC("Can't write superblock to block-store, " + StatusUtil::str(status));
    }
    // Gather stats and send them to upper-level node
    SubtreeRef payload = INIT_SUBTREE_REF;
    status = init_subtree_from_subtree(*curr_, payload);
    if (status != AKU_SUCCESS) {
        AKU_PANIC("Can summarize current node - " + StatusUtil::str(status));
    }
    payload.addr = addr;
    bool parent_saved = false;
    auto roots_collection = roots_.lock();
    size_t next_level = payload.level + 1;
    if (roots_collection) {
        if (!final || roots_collection->_get_roots().size() > next_level) {
            // We shouldn't create new root if `commit` called from `close` method.
            parent_saved = roots_collection->append(payload);
        }
    } else {
        // Invariant broken.
        // Roots collection was destroyed before write process
        // stops.
        AKU_PANIC("Roots collection destroyed");
    }
    fanout_index_++;
    last_ = addr;
    if (fanout_index_ == AKU_NBTREE_FANOUT) {
        fanout_index_ = 0;
        last_ = EMPTY_ADDR;
    }
    reset_subtree();
    // NOTE: we should reset current extent's rescue point because parent node was saved and
    // parent node already has a link to this extent.
    return std::make_tuple(parent_saved, addr);
}

std::unique_ptr<RealValuedOperator> NBTreeSBlockExtent::search(aku_Timestamp begin, aku_Timestamp end) const {
    return curr_->search(begin, end, bstore_);
}

std::unique_ptr<RealValuedOperator> NBTreeSBlockExtent::filter(aku_Timestamp begin,
                                                               aku_Timestamp end,
                                                               const ValueFilter& filter) const
{
    return curr_->filter(begin, end, filter, bstore_);
}

std::unique_ptr<AggregateOperator> NBTreeSBlockExtent::aggregate(aku_Timestamp begin, aku_Timestamp end) const {
    return curr_->aggregate(begin, end, bstore_);
}

std::unique_ptr<AggregateOperator> NBTreeSBlockExtent::candlesticks(aku_Timestamp begin, aku_Timestamp end, NBTreeCandlestickHint hint) const {
    return curr_->candlesticks(begin, end, bstore_, hint);
}

std::unique_ptr<AggregateOperator> NBTreeSBlockExtent::group_aggregate(aku_Timestamp begin, aku_Timestamp end, u64 step) const {
    return curr_->group_aggregate(begin, end, step, bstore_);
}

bool NBTreeSBlockExtent::is_dirty() const {
    if (curr_) {
        return curr_->nelements() != 0;
    }
    return false;
}

std::tuple<bool, LogicAddr> NBTreeSBlockExtent::split(aku_Timestamp pivot) {
    const auto empty_res = std::make_tuple(false, EMPTY_ADDR);
    aku_Status status;
    std::unique_ptr<NBTreeSuperblock> clone;
    clone.reset(new NBTreeSuperblock(id_, curr_->get_prev_addr(), curr_->get_fanout(), curr_->get_level()));
    LogicAddr last_child_addr;
    std::tie(status, last_child_addr) = curr_->split_into(bstore_, pivot, true, clone.get());
    // The addr variable should be empty, because we're using the clone
    if (status != AKU_SUCCESS) {
        return empty_res;
    }
    curr_.swap(clone);
    return std::make_tuple(false, last_child_addr);
}


static void check_superblock_consistency(std::shared_ptr<BlockStore> bstore,
                                         NBTreeSuperblock const* sblock,
                                         u16 required_level,
                                         bool check_backrefs) {
    // For each child.
    std::vector<SubtreeRef> refs;
    aku_Status status = sblock->read_all(&refs);
    if (status != AKU_SUCCESS) {
        AKU_PANIC("NBTreeSuperblock.read_all failed, exit code: " + StatusUtil::str(status));
    }
    std::vector<LogicAddr> nodes2follow;
    // Check nodes.
    size_t nelements = sblock->nelements();
    int nerrors = 0;
    for (size_t i = 0; i < nelements; i++) {
        if (check_backrefs) {
            // require refs[i].fanout_index == i.
            auto fanout = refs[i].fanout_index;
            if (fanout != i) {
                std::string error_message = "Faulty superblock found, expected fanout_index = "
                                          + std::to_string(i) + " actual = "
                                          + std::to_string(fanout);
                Logger::msg(AKU_LOG_ERROR, error_message);
                nerrors++;
            }
            if (refs[i].level != required_level) {
                std::string error_message = "Faulty superblock found, expected level = "
                                          + std::to_string(required_level) + " actual level = "
                                          + std::to_string(refs[i].level);
                Logger::msg(AKU_LOG_ERROR, error_message);
                nerrors++;
            }
        }
        // Try to read block and check stats
        std::shared_ptr<Block> block;
        std::tie(status, block) = read_and_check(bstore, refs[i].addr);
        if (status == AKU_EUNAVAILABLE) {
            // block was deleted due to retention.
            Logger::msg(AKU_LOG_INFO, "Block " + std::to_string(refs[i].addr));
        } else if (status == AKU_SUCCESS) {
            SubtreeRef out = INIT_SUBTREE_REF;
            const SubtreeRef* iref = reinterpret_cast<const SubtreeRef*>(block->get_cdata());
            if (iref->type == NBTreeBlockType::LEAF) {
                NBTreeLeaf leaf(block);
                status = init_subtree_from_leaf(leaf, out);
                if (status != AKU_SUCCESS) {
                    AKU_PANIC("Can't summarize leaf node at " + std::to_string(refs[i].addr) + " error: "
                                                              + StatusUtil::str(status));
                }
            } else {
                NBTreeSuperblock superblock(block);
                status = init_subtree_from_subtree(superblock, out);
                if (status != AKU_SUCCESS) {
                    AKU_PANIC("Can't summarize inner node at " + std::to_string(refs[i].addr) + " error: "
                                                               + StatusUtil::str(status));
                }
            }
            // Compare metadata refs
            std::stringstream fmt;
            int nbadfields = 0;
            if (refs[i].begin != out.begin) {
                fmt << ".begin " << refs[i].begin << " != " << out.begin << "; ";
                nbadfields++;
            }
            if (refs[i].end != out.end) {
                fmt << ".end " << refs[i].end << " != " << out.end << "; ";
                nbadfields++;
            }
            if (refs[i].count != out.count) {
                fmt << ".count " << refs[i].count << " != " << out.count << "; ";
                nbadfields++;
            }
            if (refs[i].id != out.id) {
                fmt << ".id " << refs[i].id << " != " << out.id << "; ";
                nbadfields++;
            }
            if (!same_value(refs[i].max, out.max)) {
                fmt << ".max " << refs[i].max << " != " << out.max << "; ";
                nbadfields++;
            }
            if (!same_value(refs[i].min, out.min)) {
                fmt << ".min " << refs[i].min << " != " << out.min << "; ";
                nbadfields++;
            }
            if (!same_value(refs[i].sum, out.sum)) {
                fmt << ".sum " << refs[i].sum << " != " << out.sum << "; ";
                nbadfields++;
            }
            if (refs[i].version != out.version) {
                fmt << ".version " << refs[i].version << " != " << out.version << "; ";
                nbadfields++;
            }
            if (nbadfields) {
                Logger::msg(AKU_LOG_ERROR, "Inner node contains bad values: " + fmt.str());
                nerrors++;
            } else {
                nodes2follow.push_back(refs[i].addr);
            }
        } else {
            // Some other error occured.
            AKU_PANIC("Can't read node from block-store: " + StatusUtil::str(status));
        }
    }
    if (nerrors) {
        AKU_PANIC("Invalid structure at " + std::to_string(required_level) + " examine log for more details.");
    }

    // Recur
    for (auto addr: nodes2follow) {
        std::shared_ptr<Block> block;
        std::tie(status, block) = read_and_check(bstore, addr);
        const SubtreeRef* iref = reinterpret_cast<const SubtreeRef*>(block->get_cdata());
        if (iref->type == NBTreeBlockType::INNER) {
            NBTreeSuperblock child(addr, bstore);
            // We need to check backrefs only on top level that is used for crash recovery.
            // In all other levels backreferences is not used for anything.
            check_superblock_consistency(bstore, &child, required_level == 0 ? 0 : required_level - 1, false);
        }
    }
}


void NBTreeExtent::check_extent(NBTreeExtent const* extent, std::shared_ptr<BlockStore> bstore, size_t level) {
    if (level == 0) {
        // Leaf node
        return;
    }
    auto subtree = dynamic_cast<NBTreeSBlockExtent const*>(extent);
    if (subtree) {
        // Complex extent.
        auto const* curr = subtree->curr_.get();
        check_superblock_consistency(bstore, curr, static_cast<u16>(level - 1), true);
    }
}

// ///////////////////// //
//   NBTreeExtentsList   //
// ///////////////////// //


NBTreeExtentsList::NBTreeExtentsList(aku_ParamId id, std::vector<LogicAddr> addresses, std::shared_ptr<BlockStore> bstore)
    : bstore_(bstore)
    , id_(id)
    , last_(0ull)
    , rescue_points_(std::move(addresses))
    , initialized_(false)
    , write_count_(0ul)
#ifdef AKU_ENABLE_MUTATION_TESTING
    , rd_()
    , rand_gen_(rd_())
    , dist_(0, 1000)
    , threshold_(1)
#endif
{
    if (rescue_points_.size() >= std::numeric_limits<u16>::max()) {
        AKU_PANIC("Tree depth is too large");
    }
}

void NBTreeExtentsList::force_init() {
    UniqueLock lock(lock_);
    if (!initialized_) {
        init();
    }
}

size_t NBTreeExtentsList::_get_uncommitted_size() const {
    if (!extents_.empty()) {
        auto leaf = dynamic_cast<NBTreeLeafExtent const*>(extents_.front().get());
        if (leaf == nullptr) {
            // Small check to make coverity scan happy
            AKU_PANIC("Bad extent at level 0, leaf node expected");
        }
        return leaf->leaf_->_get_uncommitted_size();
    }
    return 0;
}

bool NBTreeExtentsList::is_initialized() const {
    SharedLock lock(lock_);
    return initialized_;
}

std::vector<NBTreeExtent const*> NBTreeExtentsList::get_extents() const {
    // NOTE: no lock here because we're returning extents and this breaks
    //       all thread safety but this is doesn't matter because this method
    //       should be used only for testing in single-threaded setting.
    std::vector<NBTreeExtent const*> result;
    for (auto const& ptr: extents_) {
        result.push_back(ptr.get());
    }
    return result;
}

#ifdef AKU_ENABLE_MUTATION_TESTING
u32 NBTreeExtentsList::chose_random_node() {
    std::uniform_int_distribution<u32> rext(0, static_cast<u32>(extents_.size()-1));
    u32 ixnode = rext(rand_gen_);
    return ixnode;
}
#endif

std::tuple<aku_Status, AggregationResult> NBTreeExtentsList::get_aggregates(u32 ixnode) const {
    auto it = extents_.at(ixnode)->aggregate(0, AKU_MAX_TIMESTAMP);
    aku_Timestamp ts;
    AggregationResult dest;
    size_t outsz;
    aku_Status status;
    std::tie(status, outsz) = it->read(&ts, &dest, 1);
    if (outsz == 0) {
        Logger::msg(AKU_LOG_ERROR, "Can't split the node: no data returned from aggregate query");
        return std::make_tuple(AKU_ENOT_FOUND, dest);
    }
    if (status != AKU_SUCCESS && status != AKU_ENO_DATA) {
        Logger::msg(AKU_LOG_ERROR, "Can't split the node: " + StatusUtil::str(status));
    }
    return std::make_tuple(AKU_SUCCESS, dest);
}

#ifdef AKU_ENABLE_MUTATION_TESTING
LogicAddr NBTreeExtentsList::split_random_node(u32 ixnode) {
    AggregationResult dest;
    aku_Status status;
    std::tie(status, dest) = get_aggregates(ixnode);
    if (status != AKU_SUCCESS && status != AKU_ENO_DATA) {
        return EMPTY_ADDR;
    }
    aku_Timestamp begin = dest._begin;
    aku_Timestamp end   = dest._end;

    // Chose the pivot point
    std::uniform_int_distribution<aku_Timestamp> rsplit(begin, end);
    aku_Timestamp pivot = rsplit(rand_gen_);
    LogicAddr addr;
    bool parent_saved;
    if (extents_.at(ixnode)->is_dirty()) {
        std::tie(parent_saved, addr) = extents_.at(ixnode)->split(pivot);
        return addr;
    }
    return EMPTY_ADDR;
}
#endif

void NBTreeExtentsList::check_rescue_points(u32 i) const {
    if (i == 0) {
        return;
    }
    // we can use i-1 value to restore the i'th
    LogicAddr addr = rescue_points_.at(i-1);

    auto aggit = extents_.at(i)->aggregate(AKU_MIN_TIMESTAMP, AKU_MAX_TIMESTAMP);
    aku_Timestamp ts;
    AggregationResult res;
    size_t sz;
    aku_Status status;
    std::tie(status, sz) = aggit->read(&ts, &res, 1);
    if (sz == 0 || (status != AKU_SUCCESS && status != AKU_ENO_DATA)) {
        // Failed check
        assert(false);
    }

    NBTreeSuperblock sblock(id_, EMPTY_ADDR, 0, 0);
    std::vector<SubtreeRef> refs;
    while(addr != EMPTY_ADDR) {
        std::shared_ptr<Block> block;
        std::tie(status, block) = read_and_check(bstore_, addr);
        if (status == AKU_EUNAVAILABLE) {
            // Block removed due to retention. Can't actually check anything.
            return;
        }
        const SubtreeRef* ref = subtree_cast(block->get_cdata());
        SubtreeRef tmp = *ref;
        tmp.addr = addr;
        refs.push_back(tmp);
        addr = ref->addr;
    }
    for(auto it = refs.rbegin(); it < refs.rend(); it++) {
        status = sblock.append(*it);
        assert(status == AKU_SUCCESS);
    }
    aggit = sblock.aggregate(AKU_MIN_TIMESTAMP, AKU_MAX_TIMESTAMP, bstore_);
    AggregationResult newres;
    std::tie(status, sz) = aggit->read(&ts, &newres, 1);
    if (sz == 0 || (status != AKU_SUCCESS && status != AKU_ENO_DATA)) {
        // Failed check
        assert(false);
    }
    assert(res._begin   == newres._begin);
    assert(res._end     == newres._end);
    assert(res.cnt      == newres.cnt);
    assert(res.first    == newres.first);
    assert(res.last     == newres.last);
    assert(res.max      == newres.max);
    assert(res.min      == newres.min);
    assert(res.maxts    == newres.maxts);
    assert(res.mints    == newres.mints);
}

std::tuple<aku_Status, LogicAddr> NBTreeExtentsList::_split(aku_Timestamp pivot) {
    aku_Status status;
    LogicAddr paddr = EMPTY_ADDR;
    size_t extent_index = extents_.size();
    // Find the extent that contains the pivot
    for (size_t i = 0; i < extents_.size(); i++) {
        auto it = extents_.at(i)->aggregate(AKU_MIN_TIMESTAMP, AKU_MAX_TIMESTAMP);
        AggregationResult res;
        size_t outsz;
        aku_Timestamp ts;
        std::tie(status, outsz) = it->read(&ts, &res, 1);
        if (status == AKU_SUCCESS) {
            if (res._begin <= pivot && pivot < res._end) {
                extent_index = i;
            }
            break;
        } else if (status == AKU_ENO_DATA || status == AKU_EUNAVAILABLE) {
            continue;
        }
        return std::make_tuple(status, paddr);
    }
    if (extent_index == extents_.size()) {
        return std::make_tuple(AKU_ENOT_FOUND, paddr);
    }
    bool parent_saved = false;
    std::tie(parent_saved, paddr) = extents_.at(extent_index)->split(pivot);
    if (paddr != EMPTY_ADDR) {
        std::shared_ptr<Block> rblock;
        std::tie(status, rblock) = read_and_check(bstore_, paddr);
        if (status != AKU_SUCCESS) {
            AKU_PANIC("Can't read back the data");
        }
        // extent_index and the level of the node can mismatch
        auto pnode = subtree_cast(rblock->get_cdata());
        if (rescue_points_.size() > pnode->level) {
            rescue_points_.at(pnode->level) = paddr;
        } else {
            rescue_points_.push_back(paddr);
        }
        if (extent_index > 0) {
            u16 prev_fanout = 0;
            LogicAddr prev_addr = EMPTY_ADDR;
            if (pnode->fanout_index < AKU_NBTREE_MAX_FANOUT_INDEX) {
                prev_fanout = pnode->fanout_index + 1;
                prev_addr   = paddr;
            }
            auto prev_extent = extent_index - 1;
            status = extents_.at(prev_extent)->update_prev_addr(prev_addr);
            if (status != AKU_SUCCESS) {
                AKU_PANIC("Invalid access pattern in split method");
            }
            status = extents_.at(prev_extent)->update_fanout_index(prev_fanout);
            if (status != AKU_SUCCESS) {
                AKU_PANIC("Can't update fanout index of the node");
            }
        }
    }
    return std::make_tuple(status, paddr);
}

NBTreeAppendResult NBTreeExtentsList::append(aku_Timestamp ts, double value) {
    UniqueLock lock(lock_);  // NOTE: NBTreeExtentsList::append(subtree) can be called from here
                             //       recursively (maybe even many times).
    if (!initialized_) {
        AKU_PANIC("NB+tree not imitialized");
    }
    if (ts < last_) {
        return NBTreeAppendResult::FAIL_LATE_WRITE;
    }
    last_ = ts;
    write_count_++;
    if (extents_.size() == 0) {
        // create first leaf node
        std::unique_ptr<NBTreeExtent> leaf;
        leaf.reset(new NBTreeLeafExtent(bstore_, shared_from_this(), id_, EMPTY_ADDR));
        extents_.push_back(std::move(leaf));
        rescue_points_.push_back(EMPTY_ADDR);
    }
    auto result = NBTreeAppendResult::OK;
    bool parent_saved = false;
    LogicAddr addr = EMPTY_ADDR;
    std::tie(parent_saved, addr) = extents_.front()->append(ts, value);
    if (addr != EMPTY_ADDR) {
        if (rescue_points_.size() > 0) {
            rescue_points_.at(0) = addr;
        } else {
            rescue_points_.push_back(addr);
        }
        result = NBTreeAppendResult::OK_FLUSH_NEEDED;
    }
    return result;
}

bool NBTreeExtentsList::append(const SubtreeRef &pl) {
    // NOTE: this method should be called by extents which
    //       is called by another `append` overload recursively
    //       and lock will be held already so no lock here!
    u16 lvl = static_cast<u16>(pl.level + 1);
    NBTreeExtent* root = nullptr;
    if (extents_.size() > lvl) {
        // Fast path
        root = extents_[lvl].get();
    } else if (extents_.size() == lvl) {
        std::unique_ptr<NBTreeExtent> p;
        p.reset(new NBTreeSBlockExtent(bstore_, shared_from_this(),
                                       id_, EMPTY_ADDR, lvl));
        root = p.get();
        extents_.push_back(std::move(p));
        rescue_points_.push_back(EMPTY_ADDR);
    } else {
        Logger::msg(AKU_LOG_ERROR, std::to_string(id_) + " Invalid node level - " + std::to_string(lvl));
        AKU_PANIC("Invalid node level");
    }
    bool parent_saved = false;
    LogicAddr addr = EMPTY_ADDR;
    std::tie(parent_saved, addr) = root->append(pl);
    if (addr != EMPTY_ADDR) {
        // NOTE: `addr != EMPTY_ADDR` means that something was saved to disk (current node or parent node).
        if (rescue_points_.size() > lvl) {
            rescue_points_.at(lvl) = addr;
        } else if (rescue_points_.size() == lvl) {
            rescue_points_.push_back(addr);
        } else {
            // INVARIANT: order of commits - leaf node committed first, then inner node at level 1,
            // then level 2 and so on. Address of the inner node (or root node) should be greater then addresses
            // of all its children.
            AKU_PANIC("Out of order commit!");
        }
        return true;
    }
    return false;
}

void NBTreeExtentsList::open() {
    // NOTE: lock doesn't needed here because this method will be called by
    //       the `force_init` method that already holds the write lock.
    Logger::msg(AKU_LOG_INFO, std::to_string(id_) + " Trying to open tree, repair status - OK, addr: " +
                              std::to_string(rescue_points_.back()));
    // NOTE: rescue_points_ list should have at least two elements [EMPTY_ADDR, Root].
    // Because of this `addr` is always an inner node.
    if (rescue_points_.size() < 2) {
        // Only one page was saved to disk!
        // Create new root, because now we will create new root (this is the only case
        // when new root will be created during tree-open process).
        u16 root_level = 1;
        std::unique_ptr<NBTreeSBlockExtent> root_extent;
        root_extent.reset(new NBTreeSBlockExtent(bstore_, shared_from_this(), id_, EMPTY_ADDR, root_level));

        // Read old leaf node. Add single element to the root.
        LogicAddr addr = rescue_points_.front();
        std::shared_ptr<Block> leaf_block;
        aku_Status status;
        std::tie(status, leaf_block) = read_and_check(bstore_, addr);
        if (status != AKU_SUCCESS) {
            // Tree is old and should be removed, no data was left on the block device.
            // FIXME: handle obsolete trees correctly!
            Logger::msg(AKU_LOG_ERROR, std::to_string(id_) + " Obsolete tree handling not implemented");
            initialized_ = false;
            return;
        }
        NBTreeLeaf leaf(leaf_block);  // fully loaded leaf
        SubtreeRef sref = INIT_SUBTREE_REF;
        status = init_subtree_from_leaf(leaf, sref);
        if (status != AKU_SUCCESS) {
            Logger::msg(AKU_LOG_ERROR, std::to_string(id_) + " Can't open tree at: " + std::to_string(addr) +
                        " error: " + StatusUtil::str(status));
            AKU_PANIC("Can't open tree");
        }
        sref.addr = addr;
        root_extent->append(sref);  // this always should return `false` and `EMPTY_ADDR`, no need to check this.

        // Create new empty leaf
        std::unique_ptr<NBTreeExtent> leaf_extent(new NBTreeLeafExtent(bstore_, shared_from_this(), id_, addr));
        extents_.push_back(std::move(leaf_extent));
        extents_.push_back(std::move(root_extent));
        rescue_points_.push_back(EMPTY_ADDR);
    } else {
        // Initialize root node.
        auto root_level = rescue_points_.size() - 1;
        LogicAddr addr = rescue_points_.back();
        std::unique_ptr<NBTreeSBlockExtent> root;
        // CoW should be used here, otherwise tree height will increase after each reopen.
        root.reset(new NBTreeSBlockExtent(bstore_, shared_from_this(), id_, addr, static_cast<u16>(root_level)));

        // Initialize leaf using new leaf node!
        // TODO: leaf_prev = load_prev_leaf_addr(root);
        LogicAddr leaf_prev = EMPTY_ADDR;
        std::unique_ptr<NBTreeExtent> leaf(new NBTreeLeafExtent(bstore_, shared_from_this(), id_, leaf_prev));
        extents_.push_back(std::move(leaf));

        // Initialize inner nodes.
        for (size_t i = 1; i < root_level; i++) {
            // TODO: leaf_prev = load_prev_inner_addr(root, i);
            LogicAddr inner_prev = EMPTY_ADDR;
            std::unique_ptr<NBTreeExtent> inner;
            inner.reset(new NBTreeSBlockExtent(bstore_, shared_from_this(),
                                               id_, inner_prev, static_cast<u16>(i)));
            extents_.push_back(std::move(inner));
        }

        extents_.push_back(std::move(root));
    }
    // Scan extents backwards and remove stalled extents
    int ext2remove = 0;
    for (auto it = extents_.rbegin(); it != extents_.rend(); it++) {
        if ((*it)->status() == NBTreeExtent::ExtentStatus::KILLED_BY_RETENTION) {
            ext2remove++;
        } else {
            break;
        }
    }
    // All extents can't be removed because leaf extent can't return `KILLED_BY_RETENTION` status.
    // If all data was deleted by retention, only one new leaf node will be present in the `extents_`
    // list.
    for(;ext2remove --> 0;) {
        extents_.pop_back();
    }

    // Restore `last_`
    if (extents_.size()) {
        auto it = extents_.back()->search(AKU_MAX_TIMESTAMP, 0);
        aku_Timestamp ts;
        double val;
        aku_Status status;
        size_t nread;
        std::tie(status, nread) = it->read(&ts, &val, 1);
        if (status != AKU_SUCCESS) {
            // The tree is empty due to retention so we can use smallest possible
            // timestamp
            Logger::msg(AKU_LOG_TRACE, "Tree " + std::to_string(this->id_) + " is empty due to retention");
            ts = AKU_MIN_TIMESTAMP;
        }
        last_ = ts;
    }
}

static void create_empty_extents(std::shared_ptr<NBTreeExtentsList> self,
                                 std::shared_ptr<BlockStore> bstore,
                                 aku_ParamId id,
                                 size_t nlevels,
                                 std::deque<std::unique_ptr<NBTreeExtent>>* extents)
{
    for (size_t i = 0; i < nlevels; i++) {
        if (i == 0) {
            // Create empty leaf node
            std::unique_ptr<NBTreeLeafExtent> leaf;
            leaf.reset(new NBTreeLeafExtent(bstore, self, id, EMPTY_ADDR));
            extents->push_back(std::move(leaf));
        } else {
            // Create empty inner node
            std::unique_ptr<NBTreeSBlockExtent> inner;
            u16 level = static_cast<u16>(i);
            inner.reset(new NBTreeSBlockExtent(bstore, self, id, EMPTY_ADDR, level));
            extents->push_back(std::move(inner));
        }
    }
}

void NBTreeExtentsList::repair() {
    // NOTE: lock doesn't needed for the same reason as in `open` method.
    Logger::msg(AKU_LOG_INFO, std::to_string(id_) + " Trying to open tree, repair status - REPAIR, addr: " +
                              std::to_string(rescue_points_.back()));
    std::vector<LogicAddr> rescue_points(rescue_points_.begin(), rescue_points_.end());

    // Construct roots using CoW
    if (rescue_points.size() < 2) {
        // All data was lost.
        create_empty_extents(shared_from_this(), bstore_, id_, 1, &extents_);
    } else {
        // Init `extents_` to make `append` functions work.
        create_empty_extents(shared_from_this(), bstore_, id_, rescue_points.size(), &extents_);

        int i = static_cast<int>(rescue_points.size());
        while (i --> 0) {
            std::vector<SubtreeRef> refs;
            if (rescue_points.at(static_cast<size_t>(i)) != EMPTY_ADDR) {
                continue;
            } else {
                // Resestore this level from last saved leaf node.
                auto curr_addr = rescue_points.at(static_cast<size_t>(i - 1));
                // Recover all leaf/inner nodes in reverse order.
                while(curr_addr != EMPTY_ADDR) {
                    aku_Status status;
                    std::shared_ptr<Block> block;
                    std::tie(status, block) = read_and_check(bstore_, curr_addr);
                    if (status != AKU_SUCCESS) {
                        // The node was deleted because of retention process,
                        // we should stop recovery process.
                        break;
                    }
                    const SubtreeRef* curr_pref = reinterpret_cast<const SubtreeRef*>(block->get_cdata());
                    if (curr_pref->type == NBTreeBlockType::LEAF) {
                        NBTreeLeaf leaf(block);
                        SubtreeRef ref = INIT_SUBTREE_REF;
                        status = init_subtree_from_leaf(leaf, ref);
                        if (status != AKU_SUCCESS) {
                            Logger::msg(AKU_LOG_ERROR, std::to_string(id_) + " Can't summarize leaf node at " +
                                                       std::to_string(curr_addr) + " error: " +
                                                       StatusUtil::str(status));
                        }
                        ref.addr = curr_addr;
                        curr_addr = leaf.get_prev_addr();
                        refs.push_back(ref);
                    } else {
                        NBTreeSuperblock sblock(block);
                        SubtreeRef ref = INIT_SUBTREE_REF;
                        status = init_subtree_from_subtree(sblock, ref);
                        if (status != AKU_SUCCESS) {
                            Logger::msg(AKU_LOG_ERROR, std::to_string(id_) + " Can't summarize inner node at " +
                                                       std::to_string(curr_addr) + " error: " +
                                                       StatusUtil::str(status));
                        }
                        ref.addr = curr_addr;
                        curr_addr = sblock.get_prev_addr();
                        refs.push_back(ref);
                    }
                }
                if (i > 1) {
                    rescue_points.at(static_cast<size_t>(i - 1)) = EMPTY_ADDR;
                }
            }
            // Insert all nodes in direct order
            for(auto it = refs.rbegin(); it < refs.rend(); it++) {
                append(*it);  // There is no need to check return value.
            }
        }
    }
}

void NBTreeExtentsList::init() {
    initialized_ = true;
    if (rescue_points_.empty() == false) {
        auto rstat = repair_status(rescue_points_);
        // Tree should be opened normally.
        if (rstat == RepairStatus::OK) {
            open();
        }
        // Tree should be restored (crush recovery kicks in here).
        else {
            repair();
        }
    }
}

std::unique_ptr<RealValuedOperator> NBTreeExtentsList::search(aku_Timestamp begin, aku_Timestamp end) const {
    SharedLock lock(lock_);
    if (!initialized_) {
        AKU_PANIC("NB+tree not imitialized");
    }
    std::vector<std::unique_ptr<RealValuedOperator>> iterators;
    if (begin < end) {
        for (auto it = extents_.rbegin(); it != extents_.rend(); it++) {
            iterators.push_back((*it)->search(begin, end));
        }
    } else {
        for (auto const& root: extents_) {
            iterators.push_back(root->search(begin, end));
        }
    }
    if (iterators.size() == 1) {
        return std::move(iterators.front());
    }
    std::unique_ptr<RealValuedOperator> concat;
    concat.reset(new ChainOperator(std::move(iterators)));
    return concat;
}

std::unique_ptr<RealValuedOperator> NBTreeExtentsList::filter(aku_Timestamp begin,
                                                              aku_Timestamp end,
                                                              const ValueFilter& filter) const
{
    SharedLock lock(lock_);
    if (!initialized_) {
        AKU_PANIC("NB+tree not imitialized");
    }
    std::vector<std::unique_ptr<RealValuedOperator>> iterators;
    if (begin < end) {
        for (auto it = extents_.rbegin(); it != extents_.rend(); it++) {
            iterators.push_back((*it)->filter(begin, end, filter));
        }
    } else {
        for (auto const& root: extents_) {
            iterators.push_back(root->filter(begin, end, filter));
        }
    }
    if (iterators.size() == 1) {
        return std::move(iterators.front());
    }
    std::unique_ptr<RealValuedOperator> concat;
    concat.reset(new ChainOperator(std::move(iterators)));
    return concat;
}

std::unique_ptr<AggregateOperator> NBTreeExtentsList::aggregate(aku_Timestamp begin, aku_Timestamp end) const {
    SharedLock lock(lock_);
    if (!initialized_) {
        AKU_PANIC("NB+tree not imitialized");
    }
    std::vector<std::unique_ptr<AggregateOperator>> iterators;
    if (begin < end) {
        for (auto it = extents_.rbegin(); it != extents_.rend(); it++) {
            iterators.push_back((*it)->aggregate(begin, end));
        }
    } else {
        for (auto const& root: extents_) {
            iterators.push_back(root->aggregate(begin, end));
        }
    }
    if (iterators.size() == 1) {
        return std::move(iterators.front());
    }
    std::unique_ptr<AggregateOperator> concat;
    concat.reset(new CombineAggregateOperator(std::move(iterators)));
    return concat;

}

std::unique_ptr<AggregateOperator> NBTreeExtentsList::group_aggregate(aku_Timestamp begin, aku_Timestamp end, aku_Timestamp step) const {
    SharedLock lock(lock_);
    if (!initialized_) {
        AKU_PANIC("NB+tree not imitialized");
    }
    std::vector<std::unique_ptr<AggregateOperator>> iterators;
    if (begin < end) {
        for (auto it = extents_.rbegin(); it != extents_.rend(); it++) {
            iterators.push_back((*it)->group_aggregate(begin, end, step));
        }
    } else {
        for (auto const& root: extents_) {
            iterators.push_back(root->group_aggregate(begin, end, step));
        }
    }
    std::unique_ptr<AggregateOperator> concat;
    concat.reset(new CombineGroupAggregateOperator(begin, step, std::move(iterators)));
    return concat;
}

std::unique_ptr<AggregateOperator> NBTreeExtentsList::group_aggregate_filter(aku_Timestamp begin,
                                                                             aku_Timestamp end,
                                                                             aku_Timestamp step,
                                                                             const AggregateFilter &filter) const
{
    auto iter = group_aggregate(begin, end, step);
    std::unique_ptr<AggregateOperator> result;
    result.reset(new NBTreeGroupAggregateFilter(filter, std::move(iter)));
    return result;
}

std::unique_ptr<AggregateOperator> NBTreeExtentsList::candlesticks(aku_Timestamp begin, aku_Timestamp end, NBTreeCandlestickHint hint) const {
    SharedLock lock(lock_);
    if (!initialized_) {
        AKU_PANIC("NB+tree not imitialized");
    }
    std::vector<std::unique_ptr<AggregateOperator>> iterators;
    if (begin < end) {
        for (auto it = extents_.rbegin(); it != extents_.rend(); it++) {
            iterators.push_back((*it)->candlesticks(begin, end, hint));
        }
    } else {
        for (auto const& root: extents_) {
            iterators.push_back(root->candlesticks(begin, end, hint));
        }
    }
    if (iterators.size() == 1) {
        return std::move(iterators.front());
    }
    std::unique_ptr<AggregateOperator> concat;
    // NOTE: there is no intersections between extents so we can join iterators
    concat.reset(new CombineAggregateOperator(std::move(iterators)));
    return concat;
}


std::vector<LogicAddr> NBTreeExtentsList::close() {
    UniqueLock lock(lock_);
    if (initialized_) {
        if (write_count_) {
            Logger::msg(AKU_LOG_TRACE, std::to_string(id_) + " Going to close the tree.");
            LogicAddr addr = EMPTY_ADDR;
            bool parent_saved = false;
            for(size_t index = 0ul; index < extents_.size(); index++) {
                if (extents_.at(index)->is_dirty()) {
                    std::tie(parent_saved, addr) = extents_.at(index)->commit(true);
                }
            }
            assert(!parent_saved);
            // NOTE: at this point `addr` should contain address of the tree's root.
            std::vector<LogicAddr> result(rescue_points_.size(), EMPTY_ADDR);
            result.back() = addr;
            std::swap(rescue_points_, result);
        } else {
            // Special case, tree was opened but left unmodified
            if (rescue_points_.size() == 2 && rescue_points_.back() == EMPTY_ADDR) {
                rescue_points_.pop_back();
            }
        }
    }
    #ifdef AKU_UNIT_TEST_CONTEXT
    // This code should be executed only from unit-test.
    if (extents_.size() > 1) {
        NBTreeExtent::check_extent(extents_.back().get(), bstore_, extents_.size() - 1);
    }
    #endif
    // This node is not initialized now but can be restored from `rescue_points_` list.
    extents_.clear();
    initialized_ = false;
    // roots should be a list of EMPTY_ADDR values followed by
    // the address of the root node [E, E, E.., rootaddr].
    return rescue_points_;
}

std::vector<LogicAddr> NBTreeExtentsList::get_roots() const {
    SharedLock lock(lock_);
    return rescue_points_;
}

std::vector<LogicAddr> NBTreeExtentsList::_get_roots() const {
    return rescue_points_;
}

NBTreeExtentsList::RepairStatus NBTreeExtentsList::repair_status(std::vector<LogicAddr> const& rescue_points) {
    ssize_t count = static_cast<ssize_t>(rescue_points.size()) -
                    std::count(rescue_points.begin(), rescue_points.end(), EMPTY_ADDR);
    if (count == 1 && rescue_points.back() != EMPTY_ADDR) {
        return RepairStatus::OK;
    }
    return RepairStatus::REPAIR;
}


static NBTreeBlockType _dbg_get_block_type(std::shared_ptr<Block> block) {
    auto ref = reinterpret_cast<SubtreeRef const*>(block->get_cdata());
    return ref->level == 0 ? NBTreeBlockType::LEAF : NBTreeBlockType::INNER;
}

void NBTreeExtentsList::debug_print(LogicAddr root, std::shared_ptr<BlockStore> bstore, size_t depth) {
    std::string pad(depth, ' ');
    if (root == EMPTY_ADDR) {
        std::cout << pad << "EMPTY_ADDR" << std::endl;
        return;
    }
    aku_Status status;
    std::shared_ptr<Block> block;
    std::tie(status, block) = read_and_check(bstore, root);
    if (status != AKU_SUCCESS) {
        std::cout << pad << "ERROR: Can't read block at " << root << " " << StatusUtil::str(status) << std::endl;
    }
    auto type = _dbg_get_block_type(block);
    if (type == NBTreeBlockType::LEAF) {
        NBTreeLeaf leaf(block);
        std::vector<aku_Timestamp> ts;
        std::vector<double> xs;
        status = leaf.read_all(&ts, &xs);
        if (status != AKU_SUCCESS) {
            std::cout << pad << "ERROR: Can't decompress block at " << root << " " << StatusUtil::str(status) << std::endl;
        }
        std::cout << pad << "Leaf at " << root << " TS: [" << ts.front() << ", " << ts.back() << "]" << std::endl;
        std::cout << pad << "        " << root << " XS: [" << ts.front() << ", " << ts.back() << "]" << std::endl;
    } else {
        NBTreeSuperblock inner(root, bstore);
        std::vector<SubtreeRef> refs;
        status = inner.read_all(&refs);
        if (status != AKU_SUCCESS) {
            std::cout << pad << "ERROR: Can't decompress superblock at " << root << " " << StatusUtil::str(status) << std::endl;
        }
        std::cout << pad << "Node at " << root << " TS: [" << refs.front().begin << ", " << refs.back().end << "]" << std::endl;
        for (SubtreeRef ref: refs) {
            std::cout << pad << "- node: " << ref.addr << std::endl;
            std::cout << pad << "- TS: [" << ref.begin << ", " << ref.end << "]" << std::endl;
            std::cout << pad << "- level: " << ref.level << std::endl;
            std::cout << pad << "- fanout index: " << ref.fanout_index << std::endl;
            debug_print(ref.addr, bstore, depth + 4);
        }
    }
}

}}<|MERGE_RESOLUTION|>--- conflicted
+++ resolved
@@ -2389,14 +2389,6 @@
 
     virtual std::tuple<bool, LogicAddr> append(aku_Timestamp ts, double value);
     virtual std::tuple<bool, LogicAddr> append(const SubtreeRef &pl);
-<<<<<<< HEAD
-    virtual std::tuple<bool, LogicAddr> commit(bool final) override;
-    virtual std::unique_ptr<RealValuedOperator> search(aku_Timestamp begin, aku_Timestamp end) const override;
-    virtual std::unique_ptr<AggregateOperator> aggregate(aku_Timestamp begin, aku_Timestamp end) const override;
-    virtual std::unique_ptr<AggregateOperator> candlesticks(aku_Timestamp begin, aku_Timestamp end, NBTreeCandlestickHint hint) const override;
-    virtual std::unique_ptr<AggregateOperator> group_aggregate(aku_Timestamp begin, aku_Timestamp end, u64 step) const override;
-    virtual bool is_dirty() const override;
-=======
     virtual std::tuple<bool, LogicAddr> commit(bool final);
     virtual std::unique_ptr<RealValuedOperator> search(aku_Timestamp begin, aku_Timestamp end) const;
     virtual std::unique_ptr<RealValuedOperator> filter(aku_Timestamp begin,
@@ -2406,7 +2398,6 @@
     virtual std::unique_ptr<AggregateOperator> candlesticks(aku_Timestamp begin, aku_Timestamp end, NBTreeCandlestickHint hint) const;
     virtual std::unique_ptr<AggregateOperator> group_aggregate(aku_Timestamp begin, aku_Timestamp end, u64 step) const;
     virtual bool is_dirty() const;
->>>>>>> 87320f6f
     virtual void debug_dump(std::ostream& stream, int base_indent, std::function<std::string(aku_Timestamp)> tsformat, u32 mask) const override;
     virtual std::tuple<bool, LogicAddr> split(aku_Timestamp pivot) override;
 };
